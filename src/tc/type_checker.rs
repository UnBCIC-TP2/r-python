--- conflicted
+++ resolved
@@ -34,11 +34,14 @@
         Expression::Hash(elements)=>
         check_hash_creation(elements, env),
 
+
         Expression::GetHash(hash, key)=>
         check_hash_get(*hash, *key, env),
 
+
         Expression::SetHash(hash, key, value)=>
         check_hash_set(*hash, *key, *value, env),
+
 
         Expression::RemoveHash(mut hash, key)=>
         check_hash_remove(&mut *hash, *key, env),
@@ -46,15 +49,22 @@
         Expression::Tuple(elements) => 
         check_create_tuple(elements,env),
 
+        Expression::Tuple(elements) => 
+        check_create_tuple(elements,env),
+
         Expression::List(elements)=>
         check_create_list(elements, env),
 
+
         Expression::Append(list,elem)=>
         check_append_list(*list,*elem,env),
 
         Expression::Insert(list,elem)=>
         check_insert_list(*list,*elem,env),
 
+        Expression::Insert(list,elem)=>
+        check_insert_list(*list,*elem,env),
+
         Expression::Concat(list1, list2)=>
         check_concat_list(*list1, *list2, env),
 
@@ -69,6 +79,18 @@
 
         Expression::Len(data_structure) =>
         check_len(*data_structure,env),
+
+        Expression::Union(set1,set2)=>
+        check_union_set(*set1,*set2,env),
+
+        Expression::Intersection(set1,set2)=>
+        check_intersection_set(*set1,*set2,env),
+
+        Expression::Difference(set1,set2)=>
+        check_difference_set(*set1,*set2,env),
+
+        Expression::Disjunction(set1,set2)=>
+        check_disjunction_set(*set1,*set2,env),
 
         Expression::Union(set1,set2)=>
         check_union_set(*set1,*set2,env),
@@ -95,6 +117,11 @@
     }
 
     let first_type = check(maybe_set[0].clone(), env)?;
+    if maybe_set.is_empty() {
+        return Ok(Type::NotDefine);
+    }
+
+    let first_type = check(maybe_set[0].clone(), env)?;
 
     for item in &maybe_set {
         let item_type = check(item.clone(), env)?;
@@ -135,8 +162,6 @@
                 Ok(Type::TSet(boxed_type1))
             } else {
                 Err(String::from("[Type error] Set types do not match"))
-<<<<<<< HEAD
-=======
             }
         }
         _ => Err(String::from("[Type error] Expected two sets")),
@@ -169,80 +194,11 @@
                 Ok(Type::TSet(boxed_type1))
             } else {
                 Err(String::from("[Type error] Set types do not match"))
->>>>>>> 077d4ec5
             }
         }
         _ => Err(String::from("[Type error] Expected two sets")),
     }
 }
-
-<<<<<<< HEAD
-fn check_difference_set(set1: Expression, set2: Expression, env: &Environment) -> Result<Type, ErrorMessage> {
-    let set1_type = check(set1, env)?;
-    let set2_type = check(set2, env)?;
-
-    match (set1_type, set2_type) {
-        (Type::TSet(boxed_type1), Type::TSet(boxed_type2)) => {
-            if boxed_type1 == boxed_type2 {
-                Ok(Type::TSet(boxed_type1))
-            } else {
-                Err(String::from("[Type error] Set types do not match"))
-            }
-        }
-        _ => Err(String::from("[Type error] Expected two sets")),
-    }
-}
-
-fn check_disjunction_set(set1: Expression, set2: Expression, env: &Environment) -> Result<Type, ErrorMessage> {
-    let set1_type = check(set1, env)?;
-    let set2_type = check(set2, env)?;
-
-    match (set1_type, set2_type) {
-        (Type::TSet(boxed_type1), Type::TSet(boxed_type2)) => {
-            if boxed_type1 == boxed_type2 {
-                Ok(Type::TSet(boxed_type1))
-            } else {
-                Err(String::from("[Type error] Set types do not match"))
-            }
-        }
-        _ => Err(String::from("[Type error] Expected two sets")),
-    }
-}
-=======
-
-
-// fn check_dict_creation(elements: Option<Vec<(Expression, Expression)>>, env: &Environment) -> Result<Type, ErrorMessage> {
-//     match elements {
-//         Some(items) => {
-//             let mut key_type: Option<Type> = None;
-//             let mut value_type: Option<Type> = None;
-
-//             for (key, value) in items {
-//                 let key_type_check = check(key, env)?;
-//                 let value_type_check = check(value, env)?;
-
-//                 if key_type.is_none() {
-//                     key_type = Some(key_type_check);
-//                 } else if key_type != Some(key_type_check) {
-//                     return Err(String::from("Inconsistent key types in Dict"));
-//                 }
-
-//                 if value_type.is_none() {
-//                     value_type = Some(value_type_check);
-//                 } else if value_type != Some(value_type_check) {
-//                     return Err(String::from("Inconsistent value types in Dict"));
-//                 }
-//             }
-
-//             match (key_type, value_type) {
-//                 (Some(k), Some(v)) => Ok(Type::TDict(Box::new(k), Box::new(v))),
-//                 _ => Err(String::from("Dict must have consistent key and value types")),
-//             }
-//         },
-//         None => Err(String::from("Dict creation requires elements")),
-//     }
-// }
->>>>>>> 077d4ec5
 
 fn check_hash_creation(elements: Option<HashMap<Expression, Expression>>, env: &Environment) -> Result<Type, ErrorMessage> {
     match elements {
@@ -368,6 +324,7 @@
 
             if elements.is_empty(){
                 return Ok(Type::NotDefine);
+                return Ok(Type::NotDefine);
             }
 
             let first_elem = elements[0].clone();
@@ -394,6 +351,9 @@
         (Type::NotDefine, Type::TList(_)) => Ok(list_type2),
         (Type::TList(_), Type::NotDefine) => Ok(list_type1),
         (Type::NotDefine,Type::NotDefine)=> Ok(Type::NotDefine),
+        (Type::NotDefine, Type::TList(_)) => Ok(list_type2),
+        (Type::TList(_), Type::NotDefine) => Ok(list_type1),
+        (Type::NotDefine,Type::NotDefine)=> Ok(Type::NotDefine),
         (Type::TList(boxed_type1), Type::TList(boxed_type2)) => {
             if *boxed_type1 == *boxed_type2 {
                 Ok(Type::TList(boxed_type1.clone()))
@@ -411,6 +371,7 @@
     let elem_type = check(elem,env)?;
     match (list_type.clone(),elem_type.clone()) {
         (Type::NotDefine,type_elem)=> Ok(type_elem),
+        (Type::NotDefine,type_elem)=> Ok(type_elem),
         (Type::TList(boxed_type),type_elem)=>{
             if *boxed_type == type_elem{
                 Ok(Type::TList(boxed_type.clone()))
@@ -440,6 +401,23 @@
     }
 }
 
+fn check_insert_list(list: Expression, elem: Expression, env: &Environment) -> Result<Type, ErrorMessage> {
+    let list_type = check(list, env)?;
+    let elem_type = check(elem, env)?;
+
+    match list_type {
+        Type::TList(boxed_type) => {
+            if *boxed_type == elem_type {
+                Ok(Type::TList(boxed_type))
+            } else {
+                Err(String::from("[Type error] Element type does not match list type"))
+            }
+        }
+        Type::NotDefine => Ok(Type::TList(Box::new(elem_type))),
+        _ => Err(String::from("[Type error] Expected a list")),
+    }
+}
+
 fn check_pop_back_list(list: Expression, env: &Environment)
 ->Result<Type,ErrorMessage>{
     let list_type = check_exp(list,env)?;
@@ -447,7 +425,9 @@
     match list_type.clone(){
         Type::TList(boxed_type) => {
                 Ok(Type::TList(boxed_type.clone()))
-            }
+                Ok(Type::TList(boxed_type.clone()))
+            }
+        Type::NotDefine=> Err(String::from("cannot pop from an empty list")),
         Type::NotDefine=> Err(String::from("cannot pop from an empty list")),
 
         _ => Err(String::from("[Type error] cannot pop from a non-list type"))
@@ -460,7 +440,10 @@
     match list_type{
         Type::TList(boxed_type) => {
             Ok(Type::TList(boxed_type.clone()))
-            }
+            Ok(Type::TList(boxed_type.clone()))
+            }
+
+        Type::NotDefine=> Err(String::from("cannot pop from an empty list")),
 
         Type::NotDefine=> Err(String::from("cannot pop from an empty list")),
         _=>Err(String::from("[Type error] cannot pop from a non-list type"))
@@ -485,6 +468,7 @@
             }
         }
         (Type::NotDefine,Type::TInteger)=>Err(String::from("cannot get element from an empty list")),
+        (Type::NotDefine,Type::TInteger)=>Err(String::from("cannot get element from an empty list")),
         _=> Err(String::from("[Type error] index must be integer"))
     }
 }
@@ -499,6 +483,7 @@
         Type::TTuple(_)=>{
             Ok(Type::TInteger)
         }
+        Type::NotDefine=>{
         Type::NotDefine=>{
             Ok(Type::TInteger)
         },
@@ -591,112 +576,6 @@
             Ok(TSet(Box::new(TInteger)))
         );
     }
-<<<<<<< HEAD
-=======
-
-    #[test]
-    fn check_union_invalid_sets() {
-        let env = HashMap::new();
-        let set1 = Set(vec![CInt(1), CInt(2)]);
-        let set2 = Set(vec![CReal(2.0), CReal(3.0)]);
-
-        assert_eq!(
-            check_union_set(set1, set2, &env),
-            Err(String::from("[Type error] Set types do not match"))
-        );
-    }
-
-    #[test]
-    fn check_union_with_empty_set() {
-        let env = HashMap::new();
-        let set1 = Set(vec![CInt(1), CInt(2)]);
-        let set2 = Set(vec![]);
-
-        assert_eq!(
-            check_union_set(set1, set2, &env),
-            Ok(TSet(Box::new(TInteger)))
-        );
-    }
-
-    #[test]
-    fn check_intersection_valid_sets() {
-        let env = HashMap::new();
-        let set1 = Set(vec![CInt(1), CInt(2)]);
-        let set2 = Set(vec![CInt(2), CInt(3)]);
-
-        assert_eq!(
-            check_intersection_set(set1, set2, &env),
-            Ok(TSet(Box::new(TInteger)))
-        );
-    }
-
-    #[test]
-    fn check_intersection_invalid_sets() {
-        let env = HashMap::new();
-        let set1 = Set(vec![CInt(1), CInt(2)]);
-        let set2 = Set(vec![CReal(2.0), CReal(3.0)]);
-
-        assert_eq!(
-            check_intersection_set(set1, set2, &env),
-            Err(String::from("[Type error] Set types do not match"))
-        );
-    }
-
-    #[test]
-    fn check_difference_valid_sets() {
-        let env = HashMap::new();
-        let set1 = Set(vec![CInt(1), CInt(2)]);
-        let set2 = Set(vec![CInt(2), CInt(3)]);
-
-        assert_eq!(
-            check_difference_set(set1, set2, &env),
-            Ok(TSet(Box::new(TInteger)))
-        );
-    }
-
-    #[test]
-    fn check_difference_invalid_sets() {
-        let env = HashMap::new();
-        let set1 = Set(vec![CInt(1), CInt(2)]);
-        let set2 = Set(vec![CReal(2.0), CReal(3.0)]);
-
-        assert_eq!(
-            check_difference_set(set1, set2, &env),
-            Err(String::from("[Type error] Set types do not match"))
-        );
-    }
-
-    #[test]
-    fn check_disjunction_valid_sets() {
-        let env = HashMap::new();
-        let set1 = Set(vec![CInt(1), CInt(2)]);
-        let set2 = Set(vec![CInt(2), CInt(3)]);
-
-        assert_eq!(
-            check_disjunction_set(set1, set2, &env),
-            Ok(TSet(Box::new(TInteger)))
-        );
-    }
-
-    #[test]
-    fn check_disjunction_invalid_sets() {
-        let env = HashMap::new();
-        let set1 = Set(vec![CInt(1), CInt(2)]);
-        let set2 = Set(vec![CReal(2.0), CReal(3.0)]);
-
-        assert_eq!(
-            check_disjunction_set(set1, set2, &env),
-            Err(String::from("[Type error] Set types do not match"))
-        );
-    }
-
-
-
-
-    // #[test]
-    // fn check_dict_creation_t() {
-    //     let env = Environment::new();
->>>>>>> 077d4ec5
 
     #[test]
     fn check_union_invalid_sets() {
@@ -935,10 +814,6 @@
         );
     }
 
-<<<<<<< HEAD
-=======
-
->>>>>>> 077d4ec5
     #[test]
     fn check_concat_valid_list_with_list(){
         let env = HashMap::new();
