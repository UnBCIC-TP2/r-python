use crate::ir::ast::{EnvValue, Environment, Expression, Function, Name, Statement};
use crate::tc::type_checker::{check_stmt, ControlType};
use crate::HashMap;

type ErrorMessage = String;

#[derive(Clone, Debug, PartialEq)]
pub enum EnvValue {
    Exp(Expression),
    Func(Function),
}

#[derive(Debug)]
pub enum ControlFlow {
    Continue(Environment<EnvValue>),
    Return(EnvValue),
}

pub fn eval(exp: Expression, env: &Environment<EnvValue>) -> Result<EnvValue, ErrorMessage> {
    match exp {
        Expression::Add(lhs, rhs) => add(*lhs, *rhs, env),
        Expression::Sub(lhs, rhs) => sub(*lhs, *rhs, env),
        Expression::Mul(lhs, rhs) => mul(*lhs, *rhs, env),
        Expression::Div(lhs, rhs) => div(*lhs, *rhs, env),
        Expression::And(lhs, rhs) => and(*lhs, *rhs, env),
        Expression::Or(lhs, rhs) => or(*lhs, *rhs, env),
        Expression::Not(lhs) => not(*lhs, env),
        Expression::EQ(lhs, rhs) => eq(*lhs, *rhs, env),
        Expression::GT(lhs, rhs) => gt(*lhs, *rhs, env),
        Expression::LT(lhs, rhs) => lt(*lhs, *rhs, env),
        Expression::GTE(lhs, rhs) => gte(*lhs, *rhs, env),
        Expression::LTE(lhs, rhs) => lte(*lhs, *rhs, env),
        Expression::Var(name) => lookup(name, env),
        Expression::FuncCall(name, args) => call(name, args, env),
        Expression::ADTConstructor(adt_name,constructor_name,args ) => adtconstructor_eval(adt_name,constructor_name, args, env),
        _ if is_constant(exp.clone()) => Ok(EnvValue::Exp(exp)),
        _ => Err(String::from("Not implemented yet.")),
    }
}

<<<<<<< HEAD


fn adtconstructor_eval(
    adt_name: Name,
    constructor_name: Name,
    args: Vec<Box<Expression>>,
    env: &Environment<EnvValue>,
) -> Result<EnvValue, String> {
    if let Some(constructors) = env.get_type(&adt_name) {
        let value_constructor = constructors.iter().find(|vc| vc.name == constructor_name);
        
        if let Some(vc) = value_constructor {
            if vc.types.len() != args.len() {
                return Err(format!(
                    "Error: Constructor {} expects {} arguments, but received {}",
                    constructor_name,
                    vc.types.len(),
                    args.len()
                ));
            }
            let evaluated_args: Result<Vec<Box<Expression>>, String> = args
                .into_iter()
                .map(|arg| {
                    eval(*arg, env).map(|res| match res {
                        EnvValue::Exp(e) => Box::new(e),
                        _ => panic!("Error: Expected expression in ADT constructor arguments"),
                    })
                })
                .collect();

            evaluated_args.map(|evaluated| {
                EnvValue::Exp(Expression::ADTConstructor(adt_name, constructor_name, evaluated))
            })
        } else {
            Err(format!(
                "Error: Constructor {} not found in ADT {}",
                constructor_name, adt_name
            ))
        }
    } else {
        Err(format!("Error: ADT {} not found", adt_name))
    }
}


fn matches_pattern(
    value: &EnvValue,
    pattern: &Expression,
    env: &Environment<EnvValue>,
) -> Result<bool, ErrorMessage> {
    match (value, pattern) {
        // Caso o padrão seja um construtor de ADT
        (
            EnvValue::Exp(Expression::ADTConstructor(adt_name1, constructor_name1, args1)),
            Expression::ADTConstructor(adt_name2, constructor_name2, args2),
        ) => {
            // Verifica se o nome do ADT e o construtor correspondem
            if adt_name1 == adt_name2 && constructor_name1 == constructor_name2 {
                // Verifica se os argumentos correspondem
                for (arg1, arg2) in args1.iter().zip(args2.iter()) {
                    let arg_value = eval(*arg1.clone(), env)?;
                    if !matches_pattern(&arg_value, arg2, env)? {
                        return Ok(false);
                    }
                }
                Ok(true)
            } else {
                Ok(false)
            }
        }

        // Caso o padrão seja uma constante (como um número ou booleano)
        (EnvValue::Exp(exp1), exp2) if is_constant(exp2.clone()) => Ok(exp1 == exp2),

        // Outros casos podem ser adicionados aqui (como variáveis, etc.)
        _ => Err("Pattern not supported".to_string()),
    }
}

pub fn execute(stmt: Statement, env: &Environment<EnvValue>) -> Result<ControlFlow, ErrorMessage> {
=======
// Helper function for executing blocks
fn execute_block(stmts: Vec<Statement>, env: &Environment<EnvValue>) -> Result<ControlFlow, ErrorMessage> {
    let mut current_env = env.clone();

    for stmt in stmts {
        match execute(stmt, &current_env)? {
            ControlFlow::Continue(new_env) => current_env = new_env,
            ControlFlow::Return(value) => return Ok(ControlFlow::Return(value)),
        }
    }

    Ok(ControlFlow::Continue(current_env))
}

pub fn execute(
    stmt: Statement,
    env: &Environment<EnvValue>,
) -> Result<ControlFlow, ErrorMessage> {
>>>>>>> 59e8466e
    let mut new_env = env.clone();

    match stmt {
        Statement::Assignment(name, exp, _) => {
            let value = eval(*exp, &new_env)?;
            new_env.insert(name, (Some(value), Type::TInteger)); // Temporário até implementar tipagem
            Ok(ControlFlow::Continue(new_env))
        }
        Statement::IfThenElse(cond, then_stmt, else_stmt) => {
            let value = eval(*cond, &new_env)?;
            match value {
                EnvValue::Exp(Expression::CTrue) => match *then_stmt {
                    Statement::Block(stmts) => execute_block(stmts, &new_env),
                    _ => execute(*then_stmt, &new_env),
                },
                EnvValue::Exp(Expression::CFalse) => match else_stmt {
                    Some(else_stmt) => match *else_stmt {
                        Statement::Block(stmts) => execute_block(stmts, &new_env),
                        _ => execute(*else_stmt, &new_env),
                    },
                    None => Ok(ControlFlow::Continue(new_env)),
                },
                _ => Err("Condition must evaluate to a boolean".to_string()),
            }
        }
        Statement::Block(stmts) => execute_block(stmts, &new_env),
        Statement::While(cond, stmt) => {
            let mut value = eval(*cond.clone(), &new_env)?;
            loop {
                match value {
                    EnvValue::Exp(Expression::CTrue) => {
                        match execute(*stmt.clone(), &new_env)? {
                            ControlFlow::Continue(control_env) => {
                                new_env = control_env;
                                value = eval(*cond.clone(), &new_env)?;
                            }
                            ControlFlow::Return(value) => return Ok(ControlFlow::Return(value)),
                        }
                    }
                    EnvValue::Exp(Expression::CFalse) => return Ok(ControlFlow::Continue(new_env)),
                    _ => unreachable!(),
                }
            }
        }
        Statement::Sequence(s1, s2) => match execute(*s1, &new_env)? {
            ControlFlow::Continue(control_env) => {
                new_env = control_env;
                execute(*s2, &new_env)
            }
            ControlFlow::Return(value) => return Ok(ControlFlow::Return(value)),
        },
        Statement::FuncDef(name, func) => {
            new_env.insert(
                name.clone(),
                (Some(EnvValue::Func(func.clone())), func.kind.clone()),
            );
            Ok(ControlFlow::Continue(new_env))
        }
        Statement::Return(exp) => {
            let value = eval(*exp, &new_env)?;
            Ok(ControlFlow::Return(value))
        }
        
        Statement::ADTDeclaration(name, constructors) => {
            // Insert the ADT into the new environment
            new_env.insert_type(name, constructors);
            // Return the new environment along with ControlFlow
            Ok(ControlFlow::Continue(new_env))
        }

        Statement::Match(exp, cases) => {
            // Avalia a expressão que está sendo comparada
            let value = eval(*exp, &new_env)?;

            // Itera sobre os casos de pattern matching
            for (pattern, stmt) in cases {
                // Verifica se o padrão corresponde ao valor
                if matches_pattern(&value, &pattern, &new_env)? {
                    // Executa o bloco correspondente
                    return execute(*stmt, &new_env);
                }
            }

            // Se nenhum padrão corresponder, retorna um erro
            Err("No matching pattern found".to_string())
        }
        
        _ => Err(String::from("not implemented yet")),
    }
}

<<<<<<< HEAD

fn call(
    name: Name,
    args: Vec<Expression>,
    env: &Environment<EnvValue>,
) -> Result<EnvValue, ErrorMessage> {
    let mut new_env = env.clone();
=======
fn call(name: Name, args: Vec<Expression>, env: &Environment<EnvValue>) -> Result<EnvValue, ErrorMessage> {
    match env.get(&name) {
        Some((Some(EnvValue::Func(func)), _)) => {
            let mut new_env = Environment::new();
>>>>>>> 59e8466e

            // Copy global functions
            for (key, (value, _)) in env.iter() {
                if let Some(EnvValue::Func(_)) = value {
                    new_env.insert(key.clone(), (value.clone(), Type::TFunction));
                }
            }

            // Bind arguments
            if let Some(params) = &func.params {
                for (param, arg) in params.iter().zip(args) {
                    let arg_value = eval(arg, env)?;
                    new_env.insert(param.0.clone(), (Some(arg_value), param.1.clone()));
                }
            }

            // Execute function
            match execute(*func.body.clone(), &new_env)? {
                ControlFlow::Return(value) => Ok(value),
                ControlFlow::Continue(_) => Err("Function did not return a value".to_string()),
            }
        }
        _ => Err(format!("Function {} not found", name)),
    }
}

fn is_constant(exp: Expression) -> bool {
    match exp {
        Expression::CTrue => true,
        Expression::CFalse => true,
        Expression::CInt(_) => true,
        Expression::CReal(_) => true,
        Expression::CString(_) => true,
        _ => false,
    }
}

fn lookup(name: String, env: &Environment<EnvValue>) -> Result<EnvValue, ErrorMessage> {
    let mut curr_scope = env.scope_key();

    loop {
        let frame = env.get_frame(curr_scope.clone());

        match frame.variables.get(&name) {
            Some(value) => return Ok(value.clone()),
            None => curr_scope = frame.parent_key.clone().unwrap(),
        }
    }
}

/* Arithmetic Operations */
fn eval_binary_arith_op<F>(
    lhs: Expression,
    rhs: Expression,
    env: &Environment<EnvValue>,
    op: F,
    error_msg: &str,
) -> Result<EnvValue, ErrorMessage>
where
    F: Fn(f64, f64) -> f64,
{
    let v1 = eval(lhs, env)?;
    let v2 = eval(rhs, env)?;
    match (v1, v2) {
        (EnvValue::Exp(Expression::CInt(v1)), EnvValue::Exp(Expression::CInt(v2))) => Ok(
            EnvValue::Exp(Expression::CInt(op(v1 as f64, v2 as f64) as i32)),
        ),
        (EnvValue::Exp(Expression::CInt(v1)), EnvValue::Exp(Expression::CReal(v2))) => {
            Ok(EnvValue::Exp(Expression::CReal(op(v1 as f64, v2))))
        }
        (EnvValue::Exp(Expression::CReal(v1)), EnvValue::Exp(Expression::CInt(v2))) => {
            Ok(EnvValue::Exp(Expression::CReal(op(v1, v2 as f64))))
        }
        (EnvValue::Exp(Expression::CReal(v1)), EnvValue::Exp(Expression::CReal(v2))) => {
            Ok(EnvValue::Exp(Expression::CReal(op(v1, v2))))
        }
        _ => Err(error_msg.to_string()),
    }
}

fn add(
    lhs: Expression,
    rhs: Expression,
    env: &Environment<EnvValue>,
) -> Result<EnvValue, ErrorMessage> {
    eval_binary_arith_op(
        lhs,
        rhs,
        env,
        |a, b| a + b,
        "addition '(+)' is only defined for numbers (integers and real).",
    )
}

fn sub(
    lhs: Expression,
    rhs: Expression,
    env: &Environment<EnvValue>,
) -> Result<EnvValue, ErrorMessage> {
    eval_binary_arith_op(
        lhs,
        rhs,
        env,
        |a, b| a - b,
        "subtraction '(-)' is only defined for numbers (integers and real).",
    )
}

fn mul(
    lhs: Expression,
    rhs: Expression,
    env: &Environment<EnvValue>,
) -> Result<EnvValue, ErrorMessage> {
    eval_binary_arith_op(
        lhs,
        rhs,
        env,
        |a, b| a * b,
        "multiplication '(*)' is only defined for numbers (integers and real).",
    )
}

fn div(
    lhs: Expression,
    rhs: Expression,
    env: &Environment<EnvValue>,
) -> Result<EnvValue, ErrorMessage> {
    eval_binary_arith_op(
        lhs,
        rhs,
        env,
        |a, b| a / b,
        "division '(/)' is only defined for numbers (integers and real).",
    )
}

/* Boolean Expressions */
fn eval_binary_boolean_op<F>(
    lhs: Expression,
    rhs: Expression,
    env: &Environment<EnvValue>,
    op: F,
    error_msg: &str,
) -> Result<EnvValue, ErrorMessage>
where
    F: Fn(bool, bool) -> Expression,
{
    let v1 = eval(lhs, env)?;
    let v2 = eval(rhs, env)?;
    match (v1, v2) {
        (EnvValue::Exp(Expression::CTrue), EnvValue::Exp(Expression::CTrue)) => {
            Ok(EnvValue::Exp(op(true, true)))
        }
        (EnvValue::Exp(Expression::CTrue), EnvValue::Exp(Expression::CFalse)) => {
            Ok(EnvValue::Exp(op(true, false)))
        }
        (EnvValue::Exp(Expression::CFalse), EnvValue::Exp(Expression::CTrue)) => {
            Ok(EnvValue::Exp(op(false, true)))
        }
        (EnvValue::Exp(Expression::CFalse), EnvValue::Exp(Expression::CFalse)) => {
            Ok(EnvValue::Exp(op(false, false)))
        }
        _ => Err(error_msg.to_string()),
    }
}

fn and(
    lhs: Expression,
    rhs: Expression,
    env: &Environment<EnvValue>,
) -> Result<EnvValue, ErrorMessage> {
    eval_binary_boolean_op(
        lhs,
        rhs,
        env,
        |a, b| {
            if a && b {
                Expression::CTrue
            } else {
                Expression::CFalse
            }
        },
        "'and' is only defined for booleans.",
    )
}

fn or(
    lhs: Expression,
    rhs: Expression,
    env: &Environment<EnvValue>,
) -> Result<EnvValue, ErrorMessage> {
    eval_binary_boolean_op(
        lhs,
        rhs,
        env,
        |a, b| {
            if a || b {
                Expression::CTrue
            } else {
                Expression::CFalse
            }
        },
        "'or' is only defined for booleans.",
    )
}

fn not(lhs: Expression, env: &Environment<EnvValue>) -> Result<EnvValue, ErrorMessage> {
    let v = eval(lhs, env)?;
    match v {
        EnvValue::Exp(Expression::CTrue) => Ok(EnvValue::Exp(Expression::CFalse)),
        EnvValue::Exp(Expression::CFalse) => Ok(EnvValue::Exp(Expression::CTrue)),
        _ => Err(String::from("'not' is only defined for booleans.")),
    }
}

/* Relational Operations */
fn eval_binary_rel_op<F>(
    lhs: Expression,
    rhs: Expression,
    env: &Environment<EnvValue>,
    op: F,
    error_msg: &str,
) -> Result<EnvValue, ErrorMessage>
where
    F: Fn(f64, f64) -> Expression,
{
    let v1 = eval(lhs, env)?;
    let v2 = eval(rhs, env)?;
    match (v1, v2) {
        (EnvValue::Exp(Expression::CInt(v1)), EnvValue::Exp(Expression::CInt(v2))) => {
            Ok(EnvValue::Exp(op(v1 as f64, v2 as f64)))
        }
        (EnvValue::Exp(Expression::CInt(v1)), EnvValue::Exp(Expression::CReal(v2))) => {
            Ok(EnvValue::Exp(op(v1 as f64, v2)))
        }
        (EnvValue::Exp(Expression::CReal(v1)), EnvValue::Exp(Expression::CInt(v2))) => {
            Ok(EnvValue::Exp(op(v1, v2 as f64)))
        }
        (EnvValue::Exp(Expression::CReal(v1)), EnvValue::Exp(Expression::CReal(v2))) => {
            Ok(EnvValue::Exp(op(v1, v2)))
        }
        _ => Err(error_msg.to_string()),
    }
}

fn eq(
    lhs: Expression,
    rhs: Expression,
    env: &Environment<EnvValue>,
) -> Result<EnvValue, ErrorMessage> {
    eval_binary_rel_op(
        lhs,
        rhs,
        env,
        |a, b| {
            if a == b {
                Expression::CTrue
            } else {
                Expression::CFalse
            }
        },
        "(==) is only defined for numbers (integers and real).",
    )
}

fn gt(
    lhs: Expression,
    rhs: Expression,
    env: &Environment<EnvValue>,
) -> Result<EnvValue, ErrorMessage> {
    eval_binary_rel_op(
        lhs,
        rhs,
        env,
        |a, b| {
            if a > b {
                Expression::CTrue
            } else {
                Expression::CFalse
            }
        },
        "(>) is only defined for numbers (integers and real).",
    )
}

fn lt(
    lhs: Expression,
    rhs: Expression,
    env: &Environment<EnvValue>,
) -> Result<EnvValue, ErrorMessage> {
    eval_binary_rel_op(
        lhs,
        rhs,
        env,
        |a, b| {
            if a < b {
                Expression::CTrue
            } else {
                Expression::CFalse
            }
        },
        "(<) is only defined for numbers (integers and real).",
    )
}

fn gte(
    lhs: Expression,
    rhs: Expression,
    env: &Environment<EnvValue>,
) -> Result<EnvValue, ErrorMessage> {
    eval_binary_rel_op(
        lhs,
        rhs,
        env,
        |a, b| {
            if a >= b {
                Expression::CTrue
            } else {
                Expression::CFalse
            }
        },
        "(>=) is only defined for numbers (integers and real).",
    )
}

fn lte(
    lhs: Expression,
    rhs: Expression,
    env: &Environment<EnvValue>,
) -> Result<EnvValue, ErrorMessage> {
    eval_binary_rel_op(
        lhs,
        rhs,
        env,
        |a, b| {
            if a <= b {
                Expression::CTrue
            } else {
                Expression::CFalse
            }
        },
        "(<=) is only defined for numbers (integers and real).",
    )
}

#[cfg(test)]
mod tests {
    use std::vec;

    use super::*;
    use crate::ir::ast::Expression::*;
    use crate::ir::ast::Function;
    use crate::ir::ast::Statement::*;
    use crate::ir::ast::Type::*;
    use crate::ir::ast::{Environment,Expression, Statement,Type, ValueConstructor};
    use approx::relative_eq;

    #[test]
    fn eval_constant() {
        let env: Environment<EnvValue> = Environment::new();

        let c10 = CInt(10);
        let c20 = CInt(20);

        assert_eq!(eval(c10, &env), Ok(EnvValue::Exp(CInt(10))));
        assert_eq!(eval(c20, &env), Ok(EnvValue::Exp(CInt(20))));
    }

    #[test]
    fn eval_add_expression1() {
        let env: Environment<EnvValue> = Environment::new();

        let c10 = CInt(10);
        let c20 = CInt(20);
        let add1 = Add(Box::new(c10), Box::new(c20));

        assert_eq!(eval(add1, &env), Ok(EnvValue::Exp(CInt(30))));
    }

    #[test]
    fn eval_add_expression2() {
        let env: Environment<EnvValue> = Environment::new();

        let c10 = CInt(10);
        let c20 = CInt(20);
        let c30 = CInt(30);
        let add1 = Add(Box::new(c10), Box::new(c20));
        let add2 = Add(Box::new(add1), Box::new(c30));

        assert_eq!(eval(add2, &env), Ok(EnvValue::Exp(CInt(60))));
    }

    #[test]
    fn eval_add_expression3() {
        let env: Environment<EnvValue> = Environment::new();

        let c10 = CInt(10);
        let c20 = CReal(20.5);
        let add1 = Add(Box::new(c10), Box::new(c20));

        assert_eq!(eval(add1, &env), Ok(EnvValue::Exp(CReal(30.5))));
    }

    #[test]
    fn eval_sub_expression1() {
        let env: Environment<EnvValue> = Environment::new();

        let c10 = CInt(10);
        let c20 = CInt(20);
        let sub1 = Sub(Box::new(c20), Box::new(c10));

        assert_eq!(eval(sub1, &env), Ok(EnvValue::Exp(CInt(10))));
    }

    #[test]
    fn eval_sub_expression2() {
        let env: Environment<EnvValue> = Environment::new();

        let c100 = CInt(100);
        let c200 = CInt(300);
        let sub1 = Sub(Box::new(c200), Box::new(c100));

        assert_eq!(eval(sub1, &env), Ok(EnvValue::Exp(CInt(200))));
    }

    #[test]
    fn eval_sub_expression3() {
        let env: Environment<EnvValue> = Environment::new();

        let c100 = CReal(100.5);
        let c300 = CInt(300);
        let sub1 = Sub(Box::new(c300), Box::new(c100));

        assert_eq!(eval(sub1, &env), Ok(EnvValue::Exp(CReal(199.5))));
    }

    #[test]
    fn eval_mul_expression1() {
        let env: Environment<EnvValue> = Environment::new();

        let c10 = CInt(10);
        let c20 = CInt(20);
        let mul1 = Mul(Box::new(c10), Box::new(c20));

        assert_eq!(eval(mul1, &env), Ok(EnvValue::Exp(CInt(200))));
    }

    #[test]
    fn eval_mul_expression2() {
        let env: Environment<EnvValue> = Environment::new();

        let c10 = CReal(10.5);
        let c20 = CInt(20);
        let mul1 = Mul(Box::new(c10), Box::new(c20));

        assert_eq!(eval(mul1, &env), Ok(EnvValue::Exp(CReal(210.0))));
    }

    #[test]
    fn eval_div_expression1() {
        let env: Environment<EnvValue> = Environment::new();

        let c10 = CInt(10);
        let c20 = CInt(20);
        let div1 = Div(Box::new(c20), Box::new(c10));

        assert_eq!(eval(div1, &env), Ok(EnvValue::Exp(CInt(2))));
    }

    #[test]
    fn eval_div_expression2() {
        let env: Environment<EnvValue> = Environment::new();

        let c10 = CInt(10);
        let c3 = CInt(3);
        let div1 = Div(Box::new(c10), Box::new(c3));

        assert_eq!(eval(div1, &env), Ok(EnvValue::Exp(CInt(3))));
    }

    #[test]
    fn eval_div_expression3() {
        let env: Environment<EnvValue> = Environment::new();

        let c3 = CInt(3);
        let c21 = CInt(21);
        let div1 = Div(Box::new(c21), Box::new(c3));

        assert_eq!(eval(div1, &env), Ok(EnvValue::Exp(CInt(7))));
    }

    #[test]
    fn eval_div_expression4() {
        let env: Environment<EnvValue> = Environment::new();

        let c10 = CInt(10);
        let c3 = CReal(3.0);
        let div1 = Div(Box::new(c10), Box::new(c3));
        let res = eval(div1, &env);

        match res {
            Ok(EnvValue::Exp(Expression::CReal(v))) => {
                assert!(relative_eq!(v, 3.3333333333333335, epsilon = f64::EPSILON))
            }
            Err(msg) => assert!(false, "{}", msg),
            _ => assert!(false, "Not expected."),
        }
    }

    #[test]
    fn eval_variable() {
        let mut env = Environment::new();
        env.insert_variable("x".to_string(), EnvValue::Exp(CInt(10)));
        env.insert_variable("y".to_string(), EnvValue::Exp(CInt(20)));

        let v1 = Var(String::from("x"));
        let v2 = Var(String::from("y"));

        assert_eq!(eval(v1, &env), Ok(EnvValue::Exp(CInt(10))));
        assert_eq!(eval(v2, &env), Ok(EnvValue::Exp(CInt(20))));
    }

    #[test]
    fn eval_expression_with_variables() {
        let mut env = Environment::new();
        env.insert_variable("a".to_string(), EnvValue::Exp(CInt(5)));
        env.insert_variable("b".to_string(), EnvValue::Exp(CInt(3)));

        let expr = Mul(
            Box::new(Var(String::from("a"))),
            Box::new(Add(Box::new(Var(String::from("b"))), Box::new(CInt(2)))),
        );

        assert_eq!(eval(expr, &env), Ok(EnvValue::Exp(CInt(25))));
    }

    #[test]
    fn eval_nested_expressions() {
        let env: Environment<EnvValue> = Environment::new();

        let expr = Add(
            Box::new(Mul(Box::new(CInt(2)), Box::new(CInt(3)))),
            Box::new(Sub(Box::new(CInt(10)), Box::new(CInt(4)))),
        );

        assert_eq!(eval(expr, &env), Ok(EnvValue::Exp(CInt(12))));
    }

    #[test]
    fn execute_assignment() {
        let env: Environment<EnvValue> = Environment::new();

        let assign_stmt = Assignment(String::from("x"), Box::new(CInt(42)), Some(TInteger));

        match execute(assign_stmt, &env) {
            Ok(ControlFlow::Continue(new_env)) => assert_eq!(
                new_env.search_frame("x".to_string()),
                Some(&EnvValue::Exp(CInt(42)))
            ),
            Ok(ControlFlow::Return(_)) => assert!(false),
            Err(s) => assert!(false, "{}", s),
        }
    }

    #[test]
    fn eval_summation() {
        /*
         * (a test case for the following program)
         *
         * > x: TInteger = 10
         * > y: TInteger = 0
         * > while x >= 0:
         * >   y = y + x
         * >   x = x - 1
         *
         * After executing this program, 'x' must be zero and
         * 'y' must be 55.
         */

        let env: Environment<EnvValue> = Environment::new();

        let a1 = Assignment(String::from("x"), Box::new(CInt(10)), Some(TInteger));
        let a2 = Assignment(String::from("y"), Box::new(CInt(0)), Some(TInteger));
        let a3 = Assignment(
            String::from("y"),
            Box::new(Add(
                Box::new(Var(String::from("y"))),
                Box::new(Var(String::from("x"))),
            )),
            None,
        );
        let a4 = Assignment(
            String::from("x"),
            Box::new(Sub(Box::new(Var(String::from("x"))), Box::new(CInt(1)))),
            None,
        );

        let seq1 = Sequence(Box::new(a3), Box::new(a4));

        let while_statement = While(
            Box::new(GT(Box::new(Var(String::from("x"))), Box::new(CInt(0)))),
            Box::new(seq1),
        );

        let seq2 = Sequence(Box::new(a2), Box::new(while_statement));
        let program = Sequence(Box::new(a1), Box::new(seq2));

        match execute(program, &env) {
            Ok(ControlFlow::Continue(new_env)) => {
                assert_eq!(
                    new_env.search_frame("y".to_string()),
                    Some(&EnvValue::Exp(CInt(55)))
                );
                assert_eq!(
                    new_env.search_frame("x".to_string()),
                    Some(&EnvValue::Exp(CInt(0)))
                );
            }
            Ok(ControlFlow::Return(_)) => assert!(false),
            Err(s) => assert!(false, "{}", s),
        }
    }

    #[test]
    fn eval_simple_if_then_else() {
        /*
         * Test for simple if-then-else statement
         *
         * > x: TInteger = 10
         * > if x > 5:
         * >   y: TInteger = 1
         * > else:
         * >   y: TInteger = 0
         *
         * After executing, 'y' should be 1.
         */

        let env: Environment<EnvValue> = Environment::new();

        let condition = GT(Box::new(Var(String::from("x"))), Box::new(CInt(5)));
        let then_stmt = Assignment(String::from("y"), Box::new(CInt(1)), Some(TInteger));
        let else_stmt = Assignment(String::from("y"), Box::new(CInt(0)), Some(TInteger));

        let if_statement = IfThenElse(
            Box::new(condition),
            Box::new(then_stmt),
            Some(Box::new(else_stmt)),
        );

        let setup_stmt = Assignment(String::from("x"), Box::new(CInt(10)), Some(TInteger));
        let program = Sequence(Box::new(setup_stmt), Box::new(if_statement));

        match execute(program, &env) {
            Ok(ControlFlow::Continue(new_env)) => assert_eq!(
                new_env.search_frame("y".to_string()),
                Some(&EnvValue::Exp(CInt(1)))
            ),
            Ok(ControlFlow::Return(_)) => assert!(false),
            Err(s) => assert!(false, "{}", s),
        }
    }

    #[test]
    fn eval_if_then_optional_else() {
        /*
         * Test for simple if-then-else statement
         *
         * > x: TInteger = 1
         * > y: TInteger = 0
         * > if x == y:
         * >   y = 1
         * > else:
         * >    y = 2
         * >    if x < 0:
         * >        y = 5
         *
         * After executing, 'y' should be 2.
         */

        let env: Environment<EnvValue> = Environment::new();

        let second_condition = LT(Box::new(Var(String::from("x"))), Box::new(CInt(0)));
        let second_then_stmt = Assignment(String::from("y"), Box::new(CInt(5)), None);

        let second_if_stmt =
            IfThenElse(Box::new(second_condition), Box::new(second_then_stmt), None);

        let else_setup_stmt = Assignment(String::from("y"), Box::new(CInt(2)), None);
        let else_stmt = Sequence(Box::new(else_setup_stmt), Box::new(second_if_stmt));

        let first_condition = EQ(
            Box::new(Var(String::from("x"))),
            Box::new(Var(String::from("y"))),
        );
        let first_then_stmt = Assignment(String::from("y"), Box::new(CInt(1)), None);

        let first_if_stmt = IfThenElse(
            Box::new(first_condition),
            Box::new(first_then_stmt),
            Some(Box::new(else_stmt)),
        );

        let second_assignment = Assignment(String::from("y"), Box::new(CInt(0)), Some(TInteger));
        let setup_stmt = Sequence(Box::new(second_assignment), Box::new(first_if_stmt));

        let first_assignment = Assignment(String::from("x"), Box::new(CInt(1)), Some(TInteger));
        let program = Sequence(Box::new(first_assignment), Box::new(setup_stmt));

        match execute(program, &env) {
            Ok(ControlFlow::Continue(new_env)) => assert_eq!(
                new_env.search_frame("y".to_string()),
                Some(&EnvValue::Exp(CInt(2)))
            ),
            Ok(ControlFlow::Return(_)) => assert!(false),
            Err(s) => assert!(false, "{}", s),
        }
    }

    // #[test]
    // fn eval_while_loop_decrement() {
    //     /*
    //      * Test for while loop that decrements a variable
    //      *
    //      * > x = 3
    //      * > y = 10
    //      * > while x:
    //      * >   y = y - 1
    //      * >   x = x - 1
    //      *
    //      * After executing, 'y' should be 7 and 'x' should be 0.
    //      */
    //     let env = HashMap::new();

    //     let a1 = Assignment(String::from("x"), Box::new(CInt(3))); -> corrigido parenteses extras.
    //     let a2 = Assignment(String::from("y")), Box:new(CInt(10)));
    //     let a3 = Assignment(
    //         String::from("y")),
    //         Box::new(Sub(
    //             Box::new(Var(String::from("y"))),
    //             Box::new(CInt(1)),
    //         )),
    //     );
    //     let a4 = Assignment(
    //         String::from("x")),
    //         Box::new(Sub(
    //             Box::new(Var(String::from("x"))),
    //             Box::new(CInt(1)),
    //         )),
    //     );

    //     let seq1 = Sequence(Box::new(a3), Box::new(a4));
    //     let while_statement =
    //         While(Box::new(Var(String::from("x"))), Box::new(seq1));
    //     let program = Sequence(
    //         Box::new(a1),
    //         Box::new(Sequence(Box::new(a2), Box::new(while_statement))),
    //     );

    //     match execute(&program, env) {
    //         Ok(new_env) => {
    //             assert_eq!(new_env.get("y"), Some(&7));
    //             assert_eq!(new_env.get("x"), Some(&0));
    //         }
    //         Err(s) => assert!(false, "{}", s),
    //     }
    // }

    // #[test]
    // fn eval_nested_if_statements() {
    //     /*
    //      * Test for nested if-then-else statements
    //      *
    //      * > x = 10
    //      * > if x > 5:
    //      * >   if x > 8:
    //      * >     y = 1
    //      * >   else:
    //      * >     y = 2
    //      * > else:
    //      * >   y = 0
    //      *
    //      * After executing, 'y' should be 1.
    //      */
    //     let env = HashMap::new();

    //     let inner_then_stmt =
    //         Assignment(String::from("y")), Box:new(CInt(1)));
    //     let inner_else_stmt =
    //         Assignment(String::from("y")), Box:new(CInt(2)));
    //     let inner_if_statement = Statement::IfThenElse(
    //         Box::new(Var(String::from("x"))),
    //         Box::new(inner_then_stmt),
    //         Box::new(inner_else_stmt),
    //     );

    //     let outer_else_stmt =
    //         Assignment(String::from("y")), Box:new(CInt(0)));
    //     let outer_if_statement = Statement::IfThenElse(
    //         Box::new(Var(String::from("x"))),
    //         Box::new(inner_if_statement),
    //         Box::new(outer_else_stmt),
    //     );

    //     let setup_stmt =
    //         Assignment(String::from("x")), Box:new(CInt(10)));
    //     let program = Sequence(Box::new(setup_stmt), Box::new(outer_if_statement));

    //     match execute(&program, env) {
    //         Ok(new_env) => assert_eq!(new_env.get("y"), Some(&1)),
    //         Err(s) => assert!(false, "{}", s),
    //     }
    // }

    #[test]
    fn eval_complex_sequence() {
        /*
         * Sequence with multiple assignments and expressions
         *
         * > x: TInteger = 5
         * > y: TInteger = 0
         * > z: TInteger = 2 * x + 3
         *
         * After executing, 'x' should be 5, 'y' should be 0, and 'z' should be 13.
         */

        let env: Environment<EnvValue> = Environment::new();

        let a1 = Assignment(String::from("x"), Box::new(CInt(5)), Some(TInteger));
        let a2 = Assignment(String::from("y"), Box::new(CInt(0)), Some(TInteger));
        let a3 = Assignment(
            String::from("z"),
            Box::new(Add(
                Box::new(Mul(Box::new(CInt(2)), Box::new(Var(String::from("x"))))),
                Box::new(CInt(3)),
            )),
            Some(TInteger),
        );

        let program = Sequence(Box::new(a1), Box::new(Sequence(Box::new(a2), Box::new(a3))));

        match execute(program, &env) {
            Ok(ControlFlow::Continue(new_env)) => {
                assert_eq!(
                    new_env.search_frame("x".to_string()),
                    Some(&EnvValue::Exp(CInt(5)))
                );
                assert_eq!(
                    new_env.search_frame("y".to_string()),
                    Some(&EnvValue::Exp(CInt(0)))
                );
                assert_eq!(
                    new_env.search_frame("z".to_string()),
                    Some(&EnvValue::Exp(CInt(13)))
                );
            }
            Ok(ControlFlow::Return(_)) => assert!(false),
            Err(s) => assert!(false, "{}", s),
        }
    }

    #[test]
    fn recursive_func_def_call() {
        /*
         * Test for a recursive function
         *
         * > def fibonacci(n: TInteger) -> TInteger:
         * >    if n < 1:
         * >        return 0
         * >
         * >    if n <= 2:
         * >        return n - 1
         * >
         * >    return fibonacci(n - 1) + fibonacci(n - 2)
         * >
         * > fib: TInteger = fibonacci(10)
         *
         * After executing, 'fib' should be 34.
         */

        let env: Environment<EnvValue> = Environment::new();

        let func = FuncDef(Function {
            name: "fibonacci".to_string(),
            kind: Some(TInteger),
            params: Some(vec![("n".to_string(), TInteger)]),
            body: Some(Box::new(Sequence(
                Box::new(IfThenElse(
                    Box::new(LT(Box::new(Var("n".to_string())), Box::new(CInt(1)))),
                    Box::new(Return(Box::new(CInt(0)))),
                    None,
                )),
                Box::new(Sequence(
                    Box::new(IfThenElse(
                        Box::new(LTE(Box::new(Var("n".to_string())), Box::new(CInt(2)))),
                        Box::new(Return(Box::new(Sub(
                            Box::new(Var("n".to_string())),
                            Box::new(CInt(1)),
                        )))),
                        None,
                    )),
                    Box::new(Return(Box::new(Add(
                        Box::new(FuncCall(
                            "fibonacci".to_string(),
                            vec![Sub(Box::new(Var("n".to_string())), Box::new(CInt(1)))],
                        )),
                        Box::new(FuncCall(
                            "fibonacci".to_string(),
                            vec![Sub(Box::new(Var("n".to_string())), Box::new(CInt(2)))],
                        )),
                    )))),
                )),
            ))),
        });

        let program = Sequence(
            Box::new(func),
            Box::new(Assignment(
                "fib".to_string(),
                Box::new(FuncCall("fibonacci".to_string(), vec![CInt(10)])),
                Some(TInteger),
            )),
        );

        match execute(program, &env) {
            Ok(ControlFlow::Continue(new_env)) => assert_eq!(
                new_env.search_frame("fib".to_string()),
                Some(&EnvValue::Exp(CInt(34)))
            ),
            Ok(ControlFlow::Return(_)) => assert!(false),
            Err(s) => assert!(false, "{}", s),
        }
    }
    
    #[test]
    fn test_adt_declaration() {
        // Declare the environment
        let env: Environment<EnvValue> = Environment::new();
    
        // Declare the Maybe ADT
        let maybe_adt = Statement::ADTDeclaration(
            "Maybe".to_string(),
            vec![
                ValueConstructor {
                    name: "Just".to_string(),
                    types: vec![Type::TInteger],
                },
                ValueConstructor {
                    name: "Nothing".to_string(),
                    types: vec![],
                },
            ],
        );
    
        // Execute the ADT declaration and get the new environment
        let result = execute(maybe_adt, &env);
        assert!(result.is_ok());
    
        // Extract the new environment from ControlFlow::Continue
        if let Ok(ControlFlow::Continue(new_env)) = result {
            // Check if the ADT is correctly inserted into the new environment
            let maybe_type = new_env.get_type(&"Maybe".to_string());
            assert!(maybe_type.is_some());
    
            // Verify the constructors
            let constructors = maybe_type.unwrap();
            println!("Constructors: {:?}", constructors);
            assert_eq!(constructors.len(), 2);
            assert_eq!(constructors[0].name, "Just");
            assert_eq!(constructors[1].name, "Nothing");

        } else {
            panic!("Expected ControlFlow::Continue");
        }
    }

    #[test]
    fn test_adt_constructor() {
        let mut env = Environment::new();
        env.insert_type("Shape".to_string(), vec![
            ValueConstructor { name: "Circle".to_string(), types: vec![TReal] },
            ValueConstructor { name: "Rectangle".to_string(), types: vec![TReal, TReal] },
            ValueConstructor { name: "Triangle".to_string(), types: vec![TReal, TReal, TReal] },
        ]);

        let circle_expr = Expression::ADTConstructor("Shape".to_string(), "Circle".to_string(), vec![Box::new(Expression::CReal(5.0))]);
        let result = eval(circle_expr, &env);

        assert!(result.is_ok());
        if let Ok(EnvValue::Exp(Expression::ADTConstructor(_, _, args))) = result {
            assert_eq!(args.len(), 1);
        } else {
            panic!("Failed to evaluate ADT constructor");
        }
    
    }
    #[test]
    fn test_complex_adt() {
        // Declare the environment
        let env: Environment<EnvValue> = Environment::new();
    
        // Declare the Shape ADT
        let shape_adt = Statement::ADTDeclaration(
            "Shape".to_string(),
            vec![
                ValueConstructor {
                    name: "Circle".to_string(),
                    types: vec![Type::TReal], // One parameter: radius
                },
                ValueConstructor {
                    name: "Rectangle".to_string(),
                    types: vec![Type::TReal, Type::TReal], // Two parameters: width and height
                }
            ],
        );
    
        // Execute the ADT declaration and get the new environment
        let result = execute(shape_adt, &env);
        assert!(result.is_ok());
    
        // Extract the new environment from ControlFlow::Continue
        let new_env = if let Ok(ControlFlow::Continue(new_env)) = result {
            new_env
        } else {
            panic!("Expected ControlFlow::Continue");
        };
    
        // Check if the ADT is correctly inserted into the new environment
        let shape_type = new_env.get_type(&"Shape".to_string());
        assert!(shape_type.is_some());
    
        // Print the entire ADT for debugging
        let constructors = shape_type.unwrap();
        println!("ADT: Shape");
        for constructor in constructors {
            println!(
                "  - Constructor: {}, Types: {:?}",
                constructor.name, constructor.types
            );
        }
    
        // Verify the constructors
        assert_eq!(constructors.len(), 2);
    
        // Verify Circle constructor
        assert_eq!(constructors[0].name, "Circle");
        assert_eq!(constructors[0].types, vec![Type::TReal]);
    
        // Verify Rectangle constructor
        assert_eq!(constructors[1].name, "Rectangle");
        assert_eq!(constructors[1].types, vec![Type::TReal, Type::TReal]);
    
        // Create instances of the ADT
        let circle_instance = Expression::ADTConstructor(
            "Shape".to_string(), // ADT name
            "Circle".to_string(), // Constructor name
            vec![Box::new(Expression::CReal(5.0))], // Arguments (radius)
        );
    
        let rectangle_instance = Expression::ADTConstructor(
            "Shape".to_string(), // ADT name
            "Rectangle".to_string(), // Constructor name
            vec![
                Box::new(Expression::CReal(3.0)), // Argument (width)
                Box::new(Expression::CReal(4.0)), // Argument (height)
            ],
        );
    
        // Assign instances to variables
        let assign_rectangle = Statement::Assignment(
            "rectangle".to_string(), // Variable name
            Box::new(rectangle_instance), // Value
            Some(Type::Tadt("Shape".to_string(), constructors.clone())), // Type annotation
        );
    
        let assign_circle = Statement::Assignment(
            "circle".to_string(), // Variable name
            Box::new(circle_instance), // Value
            Some(Type::Tadt("Shape".to_string(), constructors.clone())), // Type annotation
        );
    
        // Execute the assignments
        let result = execute(assign_rectangle, &new_env);
        assert!(result.is_ok());
    
        // Extract the updated environment after the first assignment
        let new_env_after_rectangle = if let Ok(ControlFlow::Continue(new_env)) = result {
            new_env
        } else {
            panic!("Expected ControlFlow::Continue after rectangle assignment");
        };
    
        // Verify the rectangle value is present
        let rectangle_value = new_env_after_rectangle.search_frame("rectangle".to_string());
        println!("Rectangle value: {:?}", rectangle_value);
        assert!(rectangle_value.is_some());
    
        let result = execute(assign_circle, &new_env_after_rectangle);
        assert!(result.is_ok());
    
        // Extract the final environment after the second assignment
        let final_env = if let Ok(ControlFlow::Continue(final_env)) = result {
            final_env
        } else {
            panic!("Expected ControlFlow::Continue after circle assignment");
        };
    
        // Verify that the variables are correctly assigned
        let circle_value = final_env.search_frame("circle".to_string());
        println!("Circle value: {:?}", circle_value);
        assert!(circle_value.is_some());
    
        let rectangle_value = final_env.search_frame("rectangle".to_string());
        println!("Rectangle value: {:?}", rectangle_value);
        assert!(rectangle_value.is_some());
    }
    

    #[test]
    fn test_adt_pattern_matching() {
        // Cria um novo ambiente
        let env: Environment<EnvValue> = Environment::new();
        println!("Ambiente inicial criado.");

        // Declara a ADT Shape com dois construtores: Circle e Rectangle
        let shape_adt = Statement::ADTDeclaration(
            "Shape".to_string(),
            vec![
                ValueConstructor {
                    name: "Circle".to_string(),
                    types: vec![Type::TReal], // Circle tem um parâmetro: radius
                },
                ValueConstructor {
                    name: "Rectangle".to_string(),
                    types: vec![Type::TReal, Type::TReal], // Rectangle tem dois parâmetros: width e height
                },
            ],
        );

        println!("Declarando a ADT Shape com construtores Circle e Rectangle...");

        // Executa a declaração da ADT e obtém o novo ambiente
        let result = execute(shape_adt, &env);
        assert!(result.is_ok());
        println!("ADT Shape declarada com sucesso.");

        let new_env = if let Ok(ControlFlow::Continue(new_env)) = result {
            new_env
        } else {
            panic!("Expected ControlFlow::Continue");
        };

        // Cria uma instância de Circle com radius = 5.0
        let circle_instance = Expression::ADTConstructor(
            "Shape".to_string(), // Nome da ADT
            "Circle".to_string(), // Nome do construtor
            vec![Box::new(Expression::CReal(5.0))], // Argumento (radius)
        );

        println!("Criando uma instância de Circle com radius = 5.0...");

        // Atribui a instância de Circle a uma variável chamada "shape"
        let assign_circle = Statement::Assignment(
            "shape".to_string(), // Nome da variável
            Box::new(circle_instance), // Valor (instância de Circle)
            Some(Type::Tadt("Shape".to_string(), new_env.get_type(&"Shape".to_string()).unwrap().clone())), // Tipo (Shape)
        );

        println!("Atribuindo a instância de Circle à variável 'shape'...");

        // Executa a atribuição e obtém o novo ambiente
        let result = execute(assign_circle, &new_env);
        assert!(result.is_ok());
        println!("Instância de Circle atribuída à variável 'shape' com sucesso.");

        let new_env_after_assignment = if let Ok(ControlFlow::Continue(new_env)) = result {
            new_env
        } else {
            panic!("Expected ControlFlow::Continue");
        };

        // Define um bloco de pattern matching para verificar o tipo da variável "shape"
        let match_stmt = Statement::Match(
            Box::new(Expression::Var("shape".to_string())), // Expressão a ser comparada
            vec![
                // Caso 1: Circle
                (
                    Expression::ADTConstructor("Shape".to_string(), "Circle".to_string(), vec![]),
                    Box::new(Statement::Return(Box::new(Expression::CString("It's a circle!".to_string())))),
                ),
                // Caso 2: Rectangle
                (
                    Expression::ADTConstructor("Shape".to_string(), "Rectangle".to_string(), vec![]),
                    Box::new(Statement::Return(Box::new(Expression::CString("It's a rectangle!".to_string())))),
                ),
            ],
        );

        println!("Executando pattern matching na variável 'shape'...");

        // Executa o pattern matching
        let result = execute(match_stmt, &new_env_after_assignment);
        assert!(result.is_ok());
        println!("Pattern matching executado com sucesso.");

        // Verifica o resultado do pattern matching
        if let Ok(ControlFlow::Return(EnvValue::Exp(Expression::CString(message)))) = result {
            println!("Resultado do pattern matching: {}", message);
            assert_eq!(message, "It's a circle!"); // Espera-se que o padrão Circle seja correspondido
        } else {
            panic!("Expected ControlFlow::Return with a string message");
        }
    }

    #[test]
    fn test_pattern_matching_calculando_area_figuras() {
        // Cria um novo ambiente
        let env: Environment<EnvValue> = Environment::new();

        // Declara a ADT FiguraGeometrica com três construtores: Circle, Rectangle e Triangle
        let figura_adt = Statement::ADTDeclaration(
            "FiguraGeometrica".to_string(),
            vec![
                ValueConstructor {
                    name: "Círculo".to_string(),
                    types: vec![Type::TReal], // Um parâmetro: raio
                },
                ValueConstructor {
                    name: "Retângulo".to_string(),
                    types: vec![Type::TReal, Type::TReal], // Dois parâmetros: largura e altura
                },
                ValueConstructor {
                    name: "Triângulo".to_string(),
                    types: vec![Type::TReal, Type::TReal], // Dois parâmetros: base e altura
                },
            ],
        );

        // Executa a declaração da ADT e obtém o novo ambiente
        let result = execute(figura_adt, &env);
        assert!(result.is_ok());

        let new_env = if let Ok(ControlFlow::Continue(new_env)) = result {
            new_env
        } else {
            panic!("Expected ControlFlow::Continue");
        };

        // Cria instâncias de figuras geométricas com valores para os parâmetros
        let circulo_instance = Expression::ADTConstructor(
            "FiguraGeometrica".to_string(),
            "Círculo".to_string(),
            vec![Box::new(Expression::CReal(5.0))], // Raio = 5.0
        );

        let retangulo_instance = Expression::ADTConstructor(
            "FiguraGeometrica".to_string(),
            "Retângulo".to_string(),
            vec![
                Box::new(Expression::CReal(3.0)), // Largura = 3.0
                Box::new(Expression::CReal(4.0)), // Altura = 4.0
            ],
        );

        let triangulo_instance = Expression::ADTConstructor(
            "FiguraGeometrica".to_string(),
            "Triângulo".to_string(),
            vec![
                Box::new(Expression::CReal(6.0)), // Base = 6.0
                Box::new(Expression::CReal(4.0)), // Altura = 4.0
            ],
        );

        // Atribui as instâncias a variáveis
        let assign_circulo = Statement::Assignment(
            "X".to_string(),
            Box::new(circulo_instance),
            Some(Type::Tadt(
                "FiguraGeometrica".to_string(),
                new_env.get_type(&"FiguraGeometrica".to_string()).unwrap().clone(),
            )),
        );

        let assign_retangulo = Statement::Assignment(
            "Y".to_string(),
            Box::new(retangulo_instance),
            Some(Type::Tadt(
                "FiguraGeometrica".to_string(),
                new_env.get_type(&"FiguraGeometrica".to_string()).unwrap().clone(),
            )),
        );

        let assign_triangulo = Statement::Assignment(
            "Z".to_string(),
            Box::new(triangulo_instance),
            Some(Type::Tadt(
                "FiguraGeometrica".to_string(),
                new_env.get_type(&"FiguraGeometrica".to_string()).unwrap().clone(),
            )),
        );

        // Executa as atribuições
        let result = execute(assign_circulo, &new_env);
        assert!(result.is_ok());

        let new_env_after_circulo = if let Ok(ControlFlow::Continue(new_env)) = result {
            new_env
        } else {
            panic!("Expected ControlFlow::Continue after circulo assignment");
        };

        let result = execute(assign_retangulo, &new_env_after_circulo);
        assert!(result.is_ok());

        let new_env_after_retangulo = if let Ok(ControlFlow::Continue(new_env)) = result {
            new_env
        } else {
            panic!("Expected ControlFlow::Continue after retangulo assignment");
        };

        let result = execute(assign_triangulo, &new_env_after_retangulo);
        assert!(result.is_ok());

        
        let match_stmt = Statement::Match(
            Box::new(Expression::Var("X".to_string())), // Expressão a ser comparada
            vec![
                // Caso 1: Círculo -> Área = π * r^2
                (
                    Expression::ADTConstructor("FiguraGeometrica".to_string(), "Círculo".to_string(), vec![]),
                    Box::new(Statement::Return(Box::new(Expression::CReal(3.14 * 5.0 * 5.0)))), // Área do círculo
                ),
                // Caso 2: Retângulo -> Área = largura * altura
                (
                    Expression::ADTConstructor("FiguraGeometrica".to_string(), "Retângulo".to_string(), vec![]),
                    Box::new(Statement::Return(Box::new(Expression::CReal(3.0 * 7.0)))), // Área do retângulo
                ),
                // Caso 3: Triângulo -> Área = (base * altura) / 2
                (
                    Expression::ADTConstructor("FiguraGeometrica".to_string(), "Triângulo".to_string(), vec![]),
                    Box::new(Statement::Return(Box::new(Expression::CReal(0.5 * 6.0 * 4.0)))), // Área do triângulo
                ),
            ],
        );

        // Executa o pattern matching
        let result = execute(match_stmt, &new_env_after_retangulo);
        assert!(result.is_ok());

        // Verifica o resultado do pattern matching
        if let Ok(ControlFlow::Return(EnvValue::Exp(Expression::CReal(area)))) = result {
            println!("Resultado da área calculada: {}", area);
            assert_eq!(area, 78.5); 
        } else {
            panic!("Expected ControlFlow::Return with a real value for area");
        }
    }



}<|MERGE_RESOLUTION|>--- conflicted
+++ resolved
@@ -38,8 +38,6 @@
     }
 }
 
-<<<<<<< HEAD
-
 
 fn adtconstructor_eval(
     adt_name: Name,
@@ -118,8 +116,7 @@
     }
 }
 
-pub fn execute(stmt: Statement, env: &Environment<EnvValue>) -> Result<ControlFlow, ErrorMessage> {
-=======
+
 // Helper function for executing blocks
 fn execute_block(stmts: Vec<Statement>, env: &Environment<EnvValue>) -> Result<ControlFlow, ErrorMessage> {
     let mut current_env = env.clone();
@@ -138,7 +135,7 @@
     stmt: Statement,
     env: &Environment<EnvValue>,
 ) -> Result<ControlFlow, ErrorMessage> {
->>>>>>> 59e8466e
+
     let mut new_env = env.clone();
 
     match stmt {
@@ -230,20 +227,12 @@
     }
 }
 
-<<<<<<< HEAD
-
-fn call(
-    name: Name,
-    args: Vec<Expression>,
-    env: &Environment<EnvValue>,
-) -> Result<EnvValue, ErrorMessage> {
-    let mut new_env = env.clone();
-=======
+
 fn call(name: Name, args: Vec<Expression>, env: &Environment<EnvValue>) -> Result<EnvValue, ErrorMessage> {
     match env.get(&name) {
         Some((Some(EnvValue::Func(func)), _)) => {
             let mut new_env = Environment::new();
->>>>>>> 59e8466e
+
 
             // Copy global functions
             for (key, (value, _)) in env.iter() {
