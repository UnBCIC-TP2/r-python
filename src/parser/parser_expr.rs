--- conflicted
+++ resolved
@@ -11,26 +11,26 @@
 
 use std::str::FromStr;
 
-use crate::{ir::ast::Expression, parser::{parser_common::END_KEYWORD}};
+use crate::ir::ast::Function;
+use crate::ir::ast::Statement;
 use crate::parser::parser_common::{
     identifier,
     is_string_char,
     keyword,
+    COLON_CHAR,
     // Other character constants
     COMMA_CHAR,
-    COLON_CHAR,
+    FUNCTION_ARROW,
+    LAMBDA_KEYWORD,
     // Bracket and parentheses constants
     LEFT_BRACKET,
     LEFT_PAREN,
     RIGHT_BRACKET,
     RIGHT_PAREN,
-    FUNCTION_ARROW,
-    LAMBDA_KEYWORD,
 };
 use crate::parser::parser_stmt::{parse_formal_argument, parse_return_statement};
 use crate::parser::parser_type::parse_type;
-use crate::ir::ast::Function;
-use crate::ir::ast::Statement;
+use crate::{ir::ast::Expression, parser::parser_common::END_KEYWORD};
 
 pub fn parse_expression(input: &str) -> IResult<&str, Expression> {
     parse_or(input)
@@ -124,8 +124,8 @@
         parse_list,
         parse_function_call,
         parse_var,
-<<<<<<< HEAD
         parse_paren_or_tuple,
+        parse_lambda,
     ))(input)
 }
 
@@ -179,17 +179,10 @@
     let (input, _) = multispace0(input)?;
     let (input, _) = char::<&str, Error<&str>>(RIGHT_PAREN)(input)?;
     Ok((input, result_expr))
-=======
-        parse_lambda,
-        delimited(
-            char::<&str, Error<&str>>(LEFT_PAREN),
-            parse_expression,
-            char::<&str, Error<&str>>(RIGHT_PAREN),
-        ),
-    ))(input)
-}
-
-pub fn parse_lambda(input: &str) -> IResult<&str, Expression> {  map(
+}
+
+pub fn parse_lambda(input: &str) -> IResult<&str, Expression> {
+    map(
         tuple((
             preceded(keyword(LAMBDA_KEYWORD), multispace0),
             delimited(
@@ -221,7 +214,6 @@
             })
         },
     )(input)
->>>>>>> fa151a4c
 }
 
 fn parse_bool(input: &str) -> IResult<&str, Expression> {
@@ -233,15 +225,12 @@
 
 fn parse_number(input: &str) -> IResult<&str, Expression> {
     let float_parser = map_res(
-        verify(
-            tuple((
-                opt(char::<&str, Error<&str>>('-')),
-                digit1,
-                char::<&str, Error<&str>>('.'),
-                digit1,
-            )),
-            |(_, _, _, _)| true,
-        ),
+        tuple((
+            opt(char::<&str, Error<&str>>('-')),
+            digit1,
+            char::<&str, Error<&str>>('.'),
+            digit1,
+        )),
         |(sign, d1, _, d2)| {
             let s = match sign {
                 Some(_) => format!("-{}.{}", d1, d2),
