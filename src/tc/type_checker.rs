--- conflicted
+++ resolved
@@ -25,8 +25,48 @@
         Expression::GT(l, r) => check_bin_relational_expression(*l, *r, env),
         Expression::LT(l, r) => check_bin_relational_expression(*l, *r, env),
         Expression::GTE(l, r) => check_bin_relational_expression(*l, *r, env),
-<<<<<<< HEAD
-        Expression::LTE(l, r) => check_bin_boolean_expression(*l, *r, env),
+        Expression::LTE(l, r) => check_bin_relational_expression(*l, *r, env),
+        Expression::Var(name) => check_var_name(name, env, false),
+        Expression::FuncCall(name, args) => check_func_call(name, args, env),
+    }
+}
+
+pub fn check_stmt(stmt: Statement, env: &Environment<Type>) -> Result<ControlFlow, ErrorMessage> {
+    let mut new_env = env.clone();
+
+    match stmt {
+        Statement::Assignment(name, exp, kind) => {
+            let exp_type = check_exp(*exp, &new_env)?;
+
+            if let Some(state_type) = kind {
+                if exp_type != state_type {
+                    return Err(format!("[Type Error on '{}()'] '{}' has mismatched types: expected '{:?}', found '{:?}'.", new_env.scope_name(), name, state_type, exp_type));
+                }
+            } else {
+                let stated_type = check_var_name(name.clone(), &new_env, true)?;
+
+                if exp_type != stated_type {
+                    return Err(format!("[Type Error on '{}()'] '{}' has mismatched types: expected '{:?}', found '{:?}'.", new_env.scope_name(), name, stated_type, exp_type));
+                }
+            }
+
+            new_env.insert_variable(name, exp_type);
+
+            Ok(ControlFlow::Continue(new_env))
+        }
+        Statement::IfThenElse(exp, stmt_then, option) => {
+            let exp_type = check_exp(*exp, &new_env)?;
+
+            if exp_type != Type::TBool {
+                return Err(format!(
+                    "[Type Error on '{}()'] if expression must be boolean.",
+                    new_env.scope_name()
+                ));
+            }
+
+            let stmt_then_result = check_stmt(*stmt_then, &new_env)?;
+            let stmt_else_result = match option {
+                Some(stmt_else) => check_stmt(*stmt_else, &new_env)?,
 
         Expression::Set(elements) =>
         check_create_set(elements,env),
@@ -63,50 +103,6 @@
         Expression::Len(data_structure) =>
         check_len(*data_structure,env),
 
-        _ => Err(String::from("not implemented yet")),
-=======
-        Expression::LTE(l, r) => check_bin_relational_expression(*l, *r, env),
-        Expression::Var(name) => check_var_name(name, env, false),
-        Expression::FuncCall(name, args) => check_func_call(name, args, env),
-    }
-}
-
-pub fn check_stmt(stmt: Statement, env: &Environment<Type>) -> Result<ControlFlow, ErrorMessage> {
-    let mut new_env = env.clone();
-
-    match stmt {
-        Statement::Assignment(name, exp, kind) => {
-            let exp_type = check_exp(*exp, &new_env)?;
-
-            if let Some(state_type) = kind {
-                if exp_type != state_type {
-                    return Err(format!("[Type Error on '{}()'] '{}' has mismatched types: expected '{:?}', found '{:?}'.", new_env.scope_name(), name, state_type, exp_type));
-                }
-            } else {
-                let stated_type = check_var_name(name.clone(), &new_env, true)?;
-
-                if exp_type != stated_type {
-                    return Err(format!("[Type Error on '{}()'] '{}' has mismatched types: expected '{:?}', found '{:?}'.", new_env.scope_name(), name, stated_type, exp_type));
-                }
-            }
-
-            new_env.insert_variable(name, exp_type);
-
-            Ok(ControlFlow::Continue(new_env))
-        }
-        Statement::IfThenElse(exp, stmt_then, option) => {
-            let exp_type = check_exp(*exp, &new_env)?;
-
-            if exp_type != Type::TBool {
-                return Err(format!(
-                    "[Type Error on '{}()'] if expression must be boolean.",
-                    new_env.scope_name()
-                ));
-            }
-
-            let stmt_then_result = check_stmt(*stmt_then, &new_env)?;
-            let stmt_else_result = match option {
-                Some(stmt_else) => check_stmt(*stmt_else, &new_env)?,
                 None => return Ok(ControlFlow::Continue(new_env)),
             };
 
@@ -277,7 +273,6 @@
                 }
             },
         }
->>>>>>> 59e8466e
     }
 }
 
