--- conflicted
+++ resolved
@@ -1,10 +1,6 @@
-use crate::ir::ast::FuncSignature;
-use crate::ir::ast::Function;
-use crate::ir::ast::Name;
-use crate::ir::ast::ValueConstructor;
+use crate::ir::ast::{FuncSignature, Function, Name, ValueConstructor};
 use indexmap::IndexMap;
-use std::collections::HashMap;
-use std::collections::LinkedList;
+use std::collections::{HashMap, LinkedList};
 use std::fmt::Debug;
 
 #[derive(Clone)]
@@ -21,29 +17,25 @@
             variables: HashMap::new(),
             functions: HashMap::new(),
             adts: HashMap::new(),
-            tests: IndexMap::new(), //TODO: Apresentar Mudança no Environment
-        }
-    }
-
-    fn map_variable(&mut self, var: Name, mutable: bool, value: A) -> () {
+            tests: IndexMap::new(),
+        }
+    }
+
+    fn map_variable(&mut self, var: Name, mutable: bool, value: A) {
         self.variables.insert(var, (mutable, value));
-        return ();
-    }
-
-    fn map_function(&mut self, function: Function) -> () {
+    }
+
+    fn map_function(&mut self, function: Function) {
         let func_signature = FuncSignature::from_func(&function);
         self.functions.insert(func_signature, function);
-        return ();
-    }
-
-    fn map_test(&mut self, test: Function) -> () {
+    }
+
+    fn map_test(&mut self, test: Function) {
         self.tests.insert(test.name.clone(), test);
-        return ();
-    }
-
-    fn map_adt(&mut self, name: Name, adt: Vec<ValueConstructor>) -> () {
+    }
+
+    fn map_adt(&mut self, name: Name, adt: Vec<ValueConstructor>) {
         self.adts.insert(name.clone(), adt);
-        return ();
     }
 
     fn lookup_var(&self, var: &Name) -> Option<(bool, A)> {
@@ -52,12 +44,10 @@
             .map(|(mutable, value)| (*mutable, value.clone()))
     }
 
-<<<<<<< HEAD
     fn update_var(&mut self, var: &Name, value: A) -> bool {
         if let Some((mutable, slot)) = self.variables.get_mut(var) {
             *slot = value;
-            // preserve existing mutability flag
-            let _ = mutable; // silence unused warning if optimised out
+            let _ = mutable;
             true
         } else {
             false
@@ -68,9 +58,6 @@
         self.variables.remove(var).is_some()
     }
 
-    fn lookup_function(&self, name: &Name) -> Option<&Function> {
-        self.functions.get(name)
-=======
     fn lookup_function(&self, func_signature: &FuncSignature) -> Option<&Function> {
         self.functions.get(func_signature)
     }
@@ -83,7 +70,6 @@
                 None
             }
         })
->>>>>>> fa151a4c
     }
 
     fn lookup_test(&self, name: &Name) -> Option<&Function> {
@@ -112,7 +98,7 @@
     }
 
     pub fn get_current_func(&self) -> FuncSignature {
-        return self.current_func.clone();
+        self.current_func.clone()
     }
 
     pub fn get_current_scope(&self) -> &Scope<A> {
@@ -127,28 +113,28 @@
         self.globals.functions = global_functions;
     }
 
-    pub fn map_variable(&mut self, var: Name, mutable: bool, value: A) -> () {
+    pub fn map_variable(&mut self, var: Name, mutable: bool, value: A) {
         match self.stack.front_mut() {
             None => self.globals.map_variable(var, mutable, value),
             Some(top) => top.map_variable(var, mutable, value),
         }
     }
 
-    pub fn map_function(&mut self, function: Function) -> () {
+    pub fn map_function(&mut self, function: Function) {
         match self.stack.front_mut() {
             None => self.globals.map_function(function),
             Some(top) => top.map_function(function),
         }
     }
 
-    pub fn map_test(&mut self, test: Function) -> () {
+    pub fn map_test(&mut self, test: Function) {
         match self.stack.front_mut() {
             None => self.globals.map_test(test),
             Some(top) => top.map_test(test),
         }
     }
 
-    pub fn map_adt(&mut self, name: Name, cons: Vec<ValueConstructor>) -> () {
+    pub fn map_adt(&mut self, name: Name, cons: Vec<ValueConstructor>) {
         match self.stack.front_mut() {
             None => self.globals.map_adt(name, cons),
             Some(top) => top.map_adt(name, cons),
@@ -164,17 +150,14 @@
         self.globals.lookup_var(var)
     }
 
-<<<<<<< HEAD
     /// Update an existing variable in the nearest scope where it's defined.
     /// Returns true if the variable existed and was updated; false otherwise.
     pub fn update_existing_variable(&mut self, var: &Name, value: A) -> bool {
-        // Search local scopes first (top-most first)
         for scope in self.stack.iter_mut() {
             if scope.update_var(var, value.clone()) {
                 return true;
             }
         }
-        // Fallback to globals
         self.globals.update_var(var, value)
     }
 
@@ -189,10 +172,7 @@
         self.globals.remove_var(var)
     }
 
-    pub fn lookup_function(&self, name: &Name) -> Option<&Function> {
-=======
     pub fn lookup_function(&self, func_signature: &FuncSignature) -> Option<&Function> {
->>>>>>> fa151a4c
         for scope in self.stack.iter() {
             if let Some(func) = scope.lookup_function(func_signature) {
                 return Some(func);
@@ -216,7 +196,7 @@
         if let Some(func) = self.globals.lookup_function_by_name(name) {
             return Some(FuncOrVar::Func(func.clone()));
         }
-        return None;
+        None
     }
 
     pub fn lookup_test(&self, name: &Name) -> Option<&Function> {
@@ -254,18 +234,17 @@
         !self.stack.is_empty()
     }
 
-    pub fn push(&mut self) -> () {
+    pub fn push(&mut self) {
         self.stack.push_front(Scope::new());
     }
 
-    pub fn pop(&mut self) -> () {
+    pub fn pop(&mut self) {
         self.stack.pop_front();
     }
 
     pub fn get_all_variables(&self) -> Vec<(Name, (bool, A))> {
         let mut vars = Vec::new();
 
-        // First get variables from local scopes (in reverse order to respect shadowing)
         for scope in self.stack.iter() {
             for (name, value) in &scope.variables {
                 if !vars.iter().any(|(n, _)| n == name) {
@@ -274,7 +253,6 @@
             }
         }
 
-        // Then get variables from global scope (if not already found)
         for (name, value) in &self.globals.variables {
             if !vars.iter().any(|(n, _)| n == name) {
                 vars.push((name.clone(), value.clone()));
@@ -283,15 +261,12 @@
         vars
     }
 
-    // The type checker ensures that each function is defined only once
+    /// The type checker ensures that each function is defined only once.
     pub fn get_all_functions(&self) -> HashMap<FuncSignature, Function> {
         let mut all_functions = HashMap::new();
         for (func_signature, func) in &self.globals.functions {
             all_functions.insert(func_signature.clone(), func.clone());
         }
-        // It is necessary to traverse the scope stack from bottom to top
-        // so that functions defined in inner scopes can shadow those
-        // defined in outer scopes.
         for scope in self.stack.iter().rev() {
             for (func_signature, func) in &scope.functions {
                 all_functions.insert(func_signature.clone(), func.clone());
@@ -301,7 +276,11 @@
     }
 }
 
-<<<<<<< HEAD
+pub enum FuncOrVar<A: Clone + Debug> {
+    Func(Function),
+    Var((bool, A)),
+}
+
 pub struct TestResult {
     pub name: Name,
     pub result: bool,
@@ -316,85 +295,4 @@
             error,
         }
     }
-}
-
-=======
-pub enum FuncOrVar<A: Clone + Debug> {
-    Func(Function),
-    Var((bool, A)),
-}
-
-/*
->>>>>>> fa151a4c
-#[cfg(test)]
-mod tests {
-    use super::*;
-    use crate::ir::ast::Type;
-
-    #[test]
-    fn test_variable_scoping() {
-        let mut env: Environment<i32> = Environment::new();
-
-        // Test global scope
-        env.map_variable("x".to_string(), true, 32);
-        assert_eq!(Some((true, 32)), env.lookup(&"x".to_string()));
-
-        // Test nested scopes
-        env.push(); // scope 1
-        env.map_variable("y".to_string(), true, 23);
-        env.map_variable("x".to_string(), true, 55); // shadows global x
-
-        env.push(); // scope 2
-        env.map_variable("z".to_string(), true, 44);
-
-        // Variables from all scopes should be accessible
-        assert_eq!(Some((true, 55)), env.lookup(&"x".to_string())); // from scope 1
-        assert_eq!(Some((true, 23)), env.lookup(&"y".to_string())); // from scope 1
-        assert_eq!(Some((true, 44)), env.lookup(&"z".to_string())); // from scope 2
-
-        // Pop scope 2
-        env.pop();
-        assert_eq!(Some((true, 55)), env.lookup(&"x".to_string())); // still in scope 1
-        assert_eq!(Some((true, 23)), env.lookup(&"y".to_string())); // still in scope 1
-        assert_eq!(None, env.lookup(&"z".to_string())); // z is gone
-
-        // Pop scope 1
-        env.pop();
-        assert_eq!(Some((true, 32)), env.lookup(&"x".to_string())); // back to global x
-        assert_eq!(None, env.lookup(&"y".to_string())); // y is gone
-    }
-
-    #[test]
-    fn test_function_scoping() {
-        let mut env: Environment<i32> = Environment::new();
-
-        let global_func = Function {
-            name: "global".to_string(),
-            kind: Type::TVoid,
-            params: Vec::new(),
-            body: None,
-        };
-
-        let local_func = Function {
-            name: "local".to_string(),
-            kind: Type::TVoid,
-            params: Vec::new(),
-            body: None,
-        };
-
-        // Test function scoping
-        env.map_function(global_func.clone());
-        assert!(env.lookup_function(&"global".to_string()).is_some());
-
-        env.push();
-        env.map_function(local_func.clone());
-
-        assert!(env.lookup_function(&"global".to_string()).is_some()); // can see global
-        assert!(env.lookup_function(&"local".to_string()).is_some()); // can see local
-
-        env.pop();
-        assert!(env.lookup_function(&"global".to_string()).is_some()); // global still visible
-        assert!(env.lookup_function(&"local".to_string()).is_none()); // local gone
-    }
-}
-*/+}