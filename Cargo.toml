--- conflicted
+++ resolved
@@ -7,9 +7,7 @@
 nom = "7.0"
 approx = "0.5.1"
 once_cell = "1.10"
-<<<<<<< HEAD
 indexmap = "2.2"
-=======
 
 [features]
 # Ativar contadores de instrumentação do pretty printer
@@ -17,5 +15,4 @@
 # Habilita cache experimental para resultados de flatten (memoization estrutural)
 pp-flatten-cache = []
 # Mede duração do render do pretty printer e expõe função com métricas
-pp-timing = []
->>>>>>> 9de783cf
+pp-timing = []