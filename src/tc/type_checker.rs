--- conflicted
+++ resolved
@@ -25,8 +25,9 @@
         Expression::GT(l, r) => check_bin_relational_expression(*l, *r, env),
         Expression::LT(l, r) => check_bin_relational_expression(*l, *r, env),
         Expression::GTE(l, r) => check_bin_relational_expression(*l, *r, env),
-<<<<<<< HEAD
         Expression::LTE(l, r) => check_bin_boolean_expression(*l, *r, env),
+        Expression::Var(name) => check_var_name(name, env, false),
+        Expression::FuncCall(name, args) => check_func_call(name, args, env),
         Expression::Dict(entries) => check_dictionary(entries, env),
         Expression::DictMerge(var_exp, new_entries) => {
             check_dictionary_merge_expression(var_exp, new_entries, env)
@@ -34,10 +35,6 @@
         Expression::In(_, var_exp) => check_membership_expression(var_exp, env),
         Expression::NotIn(_, var_exp) => check_membership_expression(var_exp, env),
         _ => Err(String::from("not implemented yet")),
-=======
-        Expression::LTE(l, r) => check_bin_relational_expression(*l, *r, env),
-        Expression::Var(name) => check_var_name(name, env, false),
-        Expression::FuncCall(name, args) => check_func_call(name, args, env),
     }
 }
 
@@ -247,7 +244,6 @@
                 }
             },
         }
->>>>>>> 92a672a4
     }
 }
 
@@ -281,11 +277,10 @@
     }
 }
 
-<<<<<<< HEAD
 /// Only accepts keys that are a CString.
 fn check_dictionary(
     dict_entries: Vec<(Box<Expression>, Box<Expression>)>,
-    env: &Environment,
+    env: &Environment<Type>,
 ) -> Result<Type, ErrorMessage> {
     let mut dict_entries_type: Vec<(Name, Type)> = Vec::new();
 
@@ -298,7 +293,7 @@
                 ))
             }
         };
-        let value_type = check(*value_exp, env)?;
+        let value_type = check_exp(*value_exp, env)?;
         dict_entries_type.push((key, value_type));
     }
     Ok(Type::TDict(dict_entries_type))
@@ -307,7 +302,7 @@
 fn check_dictionary_merge_expression(
     var_exp: Box<Expression>,
     new_entries: Vec<(Box<Expression>, Box<Expression>)>,
-    env: &Environment,
+    env: &Environment<Type>,
 ) -> Result<Type, ErrorMessage> {
     let dict_name = match *var_exp {
         Expression::Var(s) => s,
@@ -318,7 +313,7 @@
         }
     };
 
-    let old_entries = match env.get(&dict_name) {
+    let old_entries = match env.search_frame(dict_name.clone()) {
         Some(Type::TDict(entries)) => entries,
         Some(_) => return Err(format!("[Type Error] '{}' is not a dictionary.", dict_name)),
         None => return Err(format!("[Type Error] '{}' is not defined.", dict_name)),
@@ -348,7 +343,7 @@
 
 fn check_membership_expression(
     var_exp: Box<Expression>,
-    env: &Environment,
+    env: &Environment<Type>,
 ) -> Result<Type, ErrorMessage> {
     let collection_name = match *var_exp {
         Expression::Var(s) => s,
@@ -359,7 +354,7 @@
         }
     };
 
-    match env.get(&collection_name) {
+    match env.search_frame(collection_name) {
         Some(Type::TDict(_)) => Ok(Type::TBool),
         _ => Err(String::from(
             "[Type Error] expecting a collection type on the right side.",
@@ -367,12 +362,8 @@
     }
 }
 
-fn check_not_expression(exp: Expression, env: &Environment) -> Result<Type, ErrorMessage> {
-    let exp_type = check(exp, env)?;
-=======
 fn check_not_expression(exp: Expression, env: &Environment<Type>) -> Result<Type, ErrorMessage> {
     let exp_type = check_exp(exp, env)?;
->>>>>>> 92a672a4
 
     match exp_type {
         Type::TBool => Ok(Type::TBool),
@@ -548,134 +539,6 @@
     }
 
     #[test]
-<<<<<<< HEAD
-    fn check_dictionary_expression() {
-        /*
-         * For:
-         *  dict = { x: 10 + 12 + 20, y: true && false || true, z: 50.0 }
-         *
-         * Expected:
-         *  TDict([(String::from("x"), TInteger), (String::from("y"), TBool), (String::from("z"), TReal)])
-         */
-        let env = HashMap::new();
-        let dict = Dict(vec![
-            (
-                Box::new(CString(String::from("x"))),
-                Box::new(Add(
-                    Box::new(Add(Box::new(CInt(10)), Box::new(CInt(12)))),
-                    Box::new(CInt(20)),
-                )),
-            ),
-            (
-                Box::new(CString(String::from("y"))),
-                Box::new(Or(
-                    Box::new(And(Box::new(CTrue), Box::new(CFalse))),
-                    Box::new(CTrue),
-                )),
-            ),
-            (Box::new(CString(String::from("z"))), Box::new(CReal(50.0))),
-        ]);
-
-        let dict_type = check(dict, &env);
-        assert_eq!(
-            dict_type,
-            Ok(TDict(vec![
-                (String::from("x"), TInteger),
-                (String::from("y"), TBool),
-                (String::from("z"), TReal)
-            ]))
-        );
-    }
-
-    #[test]
-    fn check_dictionary_merge_expression() {
-        /*
-         * For:
-         *  dict = { x: 10, y: 20 }
-         *  new_dict = dict with { y: true, z: 30 }
-         *
-         * Expected:
-         *  TDict([(String::from("x"), TInteger), (String::from("y"), TBool), (String::from("z"), TInteger)])
-         */
-        let env = HashMap::from([(
-            String::from("dict"),
-            TDict(vec![
-                (String::from("x"), TInteger),
-                (String::from("y"), TInteger),
-            ]),
-        )]);
-
-        let merge_exp = DictMerge(
-            // The dictionary name is now an Expression
-            Box::new(Expression::Var(String::from("dict"))),
-            vec![
-                (Box::new(CString(String::from("y"))), Box::new(CTrue)),
-                (Box::new(CString(String::from("z"))), Box::new(CInt(30))),
-            ],
-        );
-
-        let dict_type = check(merge_exp, &env);
-        assert_eq!(
-            dict_type,
-            Ok(TDict(vec![
-                (String::from("x"), TInteger),
-                (String::from("y"), TBool),
-                (String::from("z"), TInteger)
-            ]))
-        );
-    }
-
-    #[test]
-    fn check_in_expression() {
-        let env = HashMap::from([(String::from("dict"), TDict(vec![]))]);
-        let in_exp = In(
-            Box::new(CString(String::from("key"))),
-            Box::new(Expression::Var(String::from("dict"))),
-        );
-        assert_eq!(check(in_exp, &env), Ok(TBool));
-    }
-
-    #[test]
-    fn check_not_in_expression() {
-        let env = HashMap::from([(String::from("dict"), TDict(vec![]))]);
-        let not_in_exp = NotIn(
-            Box::new(CString(String::from("key"))),
-            Box::new(Expression::Var(String::from("dict"))),
-        );
-        assert_eq!(check(not_in_exp, &env), Ok(TBool));
-    }
-
-    #[test]
-    fn check_type_error_in_expression() {
-        let env = HashMap::from([(String::from("var"), TInteger)]);
-        let in_exp = In(
-            Box::new(CString(String::from("key"))),
-            Box::new(Var(String::from("var"))),
-        );
-
-        assert_eq!(
-            check(in_exp, &env),
-            Err(String::from(
-                "[Type Error] expecting a collection type on the right side."
-            ))
-        );
-    }
-
-    #[test]
-    fn check_type_error_not_in_expression() {
-        let env = HashMap::from([(String::from("var"), TInteger)]);
-        let not_in_exp = NotIn(
-            Box::new(CString(String::from("key"))),
-            Box::new(Var(String::from("var"))),
-        );
-
-        assert_eq!(
-            check(not_in_exp, &env),
-            Err(String::from(
-                "[Type Error] expecting a collection type on the right side."
-            ))
-        );
-=======
     fn check_assignment() {
         let env: Environment<Type> = Environment::new();
 
@@ -1076,6 +939,143 @@
             Ok(_) => panic!("Should not accept duplicate parameter names"),
             Err(msg) => assert_eq!(msg, "[Parameter Error] Duplicate parameter name 'x'"),
         }
->>>>>>> 92a672a4
+    }
+
+    #[test]
+    fn check_dictionary_expression() {
+        /*
+         * For:
+         *  dict = { x: 10 + 12 + 20, y: true && false || true, z: 50.0 }
+         *
+         * Expected:
+         *  TDict([(String::from("x"), TInteger), (String::from("y"), TBool), (String::from("z"), TReal)])
+         */
+        let env: Environment<Type> = Environment::new();
+        let dict = Dict(vec![
+            (
+                Box::new(CString(String::from("x"))),
+                Box::new(Add(
+                    Box::new(Add(Box::new(CInt(10)), Box::new(CInt(12)))),
+                    Box::new(CInt(20)),
+                )),
+            ),
+            (
+                Box::new(CString(String::from("y"))),
+                Box::new(Or(
+                    Box::new(And(Box::new(CTrue), Box::new(CFalse))),
+                    Box::new(CTrue),
+                )),
+            ),
+            (Box::new(CString(String::from("z"))), Box::new(CReal(50.0))),
+        ]);
+
+        let dict_type = check_exp(dict, &env);
+        assert_eq!(
+            dict_type,
+            Ok(TDict(vec![
+                (String::from("x"), TInteger),
+                (String::from("y"), TBool),
+                (String::from("z"), TReal)
+            ]))
+        );
+    }
+
+    #[test]
+    fn check_dictionary_merge_expression() {
+        /*
+         * For:
+         *  dict = { x: 10, y: 20 }
+         *  new_dict = dict with { y: true, z: 30 }
+         *
+         * Expected:
+         *  TDict([(String::from("x"), TInteger), (String::from("y"), TBool), (String::from("z"), TInteger)])
+         */
+        let mut env: Environment<Type> = Environment::new();
+        env.insert_variable(
+            String::from("dict"),
+            TDict(vec![
+                (String::from("x"), TInteger),
+                (String::from("y"), TInteger),
+            ]),
+        );
+
+        let merge_exp = DictMerge(
+            // The dictionary name is now an Expression
+            Box::new(Expression::Var(String::from("dict"))),
+            vec![
+                (Box::new(CString(String::from("y"))), Box::new(CTrue)),
+                (Box::new(CString(String::from("z"))), Box::new(CInt(30))),
+            ],
+        );
+
+        let dict_type = check_exp(merge_exp, &env);
+        assert_eq!(
+            dict_type,
+            Ok(TDict(vec![
+                (String::from("x"), TInteger),
+                (String::from("y"), TBool),
+                (String::from("z"), TInteger)
+            ]))
+        );
+    }
+
+    #[test]
+    fn check_in_expression() {
+        let mut env: Environment<Type> = Environment::new();
+        env.insert_variable(String::from("dict"), TDict(vec![]));
+
+        let in_exp = In(
+            Box::new(CString(String::from("key"))),
+            Box::new(Expression::Var(String::from("dict"))),
+        );
+        assert_eq!(check_exp(in_exp, &env), Ok(TBool));
+    }
+
+    #[test]
+    fn check_not_in_expression() {
+        let mut env: Environment<Type> = Environment::new();
+        env.insert_variable(String::from("dict"), TDict(vec![]));
+
+        let not_in_exp = NotIn(
+            Box::new(CString(String::from("key"))),
+            Box::new(Expression::Var(String::from("dict"))),
+        );
+        assert_eq!(check_exp(not_in_exp, &env), Ok(TBool));
+    }
+
+    #[test]
+    fn check_type_error_in_expression() {
+        let mut env: Environment<Type> = Environment::new();
+        env.insert_variable(String::from("var"), TInteger);
+
+        let in_exp = In(
+            Box::new(CString(String::from("key"))),
+            Box::new(Var(String::from("var"))),
+        );
+
+        assert_eq!(
+            check_exp(in_exp, &env),
+            Err(String::from(
+                "[Type Error] expecting a collection type on the right side."
+            ))
+        );
+    }
+
+    #[test]
+    fn check_type_error_not_in_expression() {
+        let mut env: Environment<Type> = Environment::new();
+        env.insert_variable(String::from("var"), TInteger);
+
+        let not_in_exp = NotIn(
+            Box::new(CString(String::from("key"))),
+            Box::new(Var(String::from("var"))),
+        );
+
+        assert_eq!(
+            check_exp(not_in_exp, &env),
+            Err(String::from(
+                "[Type Error] expecting a collection type on the right side."
+            ))
+        );
     }
 }