use crate::ir::ast::{EnvValue, Environment, Expression, Function, Name, Statement};
use crate::tc::type_checker::{check_stmt, ControlType};
use crate::HashMap;

type ErrorMessage = String;

#[derive(Clone, Debug, PartialEq)]
pub enum EnvValue {
    Exp(Expression),
    Func(Function),
}

#[derive(Debug)]
pub enum ControlFlow {
    Continue(Environment<EnvValue>),
    Return(EnvValue),
}

pub fn eval(exp: Expression, env: &Environment<EnvValue>) -> Result<EnvValue, ErrorMessage> {
    match exp {
        Expression::Add(lhs, rhs) => add(*lhs, *rhs, env),
        Expression::Sub(lhs, rhs) => sub(*lhs, *rhs, env),
        Expression::Mul(lhs, rhs) => mul(*lhs, *rhs, env),
        Expression::Div(lhs, rhs) => div(*lhs, *rhs, env),
        Expression::And(lhs, rhs) => and(*lhs, *rhs, env),
        Expression::Or(lhs, rhs) => or(*lhs, *rhs, env),
        Expression::Not(lhs) => not(*lhs, env),
        Expression::EQ(lhs, rhs) => eq(*lhs, *rhs, env),
        Expression::GT(lhs, rhs) => gt(*lhs, *rhs, env),
        Expression::LT(lhs, rhs) => lt(*lhs, *rhs, env),
        Expression::GTE(lhs, rhs) => gte(*lhs, *rhs, env),
        Expression::LTE(lhs, rhs) => lte(*lhs, *rhs, env),
        Expression::Var(name) => lookup(name, env),
        Expression::FuncCall(name, args) => call(name, args, env),

        Expression::Set(elements) => 
        eval_create_set(elements, env),

        Expression::Tuple(elements) => 
        eval_create_tuple(elements, env),

        Expression::Concat(list1,list2)=>
        eval_concat_list(*list1,*list2,env),

        Expression::List(elements_list)=>
        eval_create_list(elements_list, env),

        Expression::Append(list,elem)=>
        eval_append_list(*list,*elem,env),

        Expression::Insert(list,elem)=>
        eval_insert_list(*list,*elem,env),

        Expression::PopBack(list)=>
        eval_pop_back_list(*list,env),

        Expression::PopFront(list)=>
        eval_pop_front_list(*list,env),

        Expression::Get(data_strucutre,index)=>
        eval_get_element_list(*data_strucutre,*index,env),

        Expression::Len(list)=>
        eval_len_list(*list,env),

        // Expression::Dict(elements)=> 
        // eval_create_dict(elements, env),
        // Expression::GetDict(dict, key)=> 
        // eval_get_dict(*dict, *key, env),
        // Expression::SetDict(dict, key, value)=> 
        // eval_set_dict(*dict, *key, *value, env),
        // Expression::RemoveDict(dict, key)=> 
        // eval_remove_dict(*dict, *key, env),

        Expression::Hash(elements)=> 
        eval_create_hash(elements, env),
        Expression::GetHash(hash, key)=> 
        eval_get_hash(*hash, *key, env),
        Expression::SetHash(hash, key, value)=> 
        eval_set_hash(*hash, *key, *value, env),
        Expression::RemoveHash(hash, key) => 
        eval_remove_hash(*hash, *key, env),

        _ if is_constant(exp.clone()) => Ok(EnvValue::Exp(exp)),
        _ => Err(String::from("Not implemented yet.")),
    }
}

// Helper function for executing blocks
fn execute_block(stmts: Vec<Statement>, env: &Environment<EnvValue>) -> Result<ControlFlow, ErrorMessage> {
    let mut current_env = env.clone();

    for stmt in stmts {
        match execute(stmt, &current_env)? {
            ControlFlow::Continue(new_env) => current_env = new_env,
            ControlFlow::Return(value) => return Ok(ControlFlow::Return(value)),
        }
    }

    Ok(ControlFlow::Continue(current_env))
}

pub fn execute(
    stmt: Statement,
    env: &Environment<EnvValue>,
) -> Result<ControlFlow, ErrorMessage> {
    let mut new_env = env.clone();

    match stmt {
        Statement::Assignment(name, exp, _) => {
            let value = eval(*exp, &new_env)?;
            new_env.insert(name, (Some(value), Type::TInteger)); // Temporário até implementar tipagem
            Ok(ControlFlow::Continue(new_env))
        }
        Statement::IfThenElse(cond, then_stmt, else_stmt) => {
            let value = eval(*cond, &new_env)?;
            match value {
                EnvValue::Exp(Expression::CTrue) => match *then_stmt {
                    Statement::Block(stmts) => execute_block(stmts, &new_env),
                    _ => execute(*then_stmt, &new_env),
                },
                EnvValue::Exp(Expression::CFalse) => match else_stmt {
                    Some(else_stmt) => match *else_stmt {
                        Statement::Block(stmts) => execute_block(stmts, &new_env),
                        _ => execute(*else_stmt, &new_env),
                    },
                    None => Ok(ControlFlow::Continue(new_env)),
                },
                _ => Err("Condition must evaluate to a boolean".to_string()),
            }
        }
<<<<<<< HEAD
    } else {
        Err(format!("Expected a Hash"))
    }
}

fn eval_create_tuple(elements: Vec<Expression>, env: &Environment) -> Result<Expression, ErrorMessage> {
    
    let mut evaluated_elements = Vec::new();

    for element in elements {
        let eval_elem = eval(element, env)?;

        evaluated_elements.push(eval_elem);
    }

    Ok(Expression::Tuple(evaluated_elements))
}

fn eval_create_list(
    elements: Vec<Expression>, 
    env: &Environment
) -> Result<Expression, ErrorMessage> {

    let mut eval_elements = Vec::new();
    for element in elements {
        let eval_elem = eval(element,env)?;
        eval_elements.push(eval_elem);
=======
        Statement::Block(stmts) => execute_block(stmts, &new_env),
        Statement::While(cond, stmt) => {
            let mut value = eval(*cond.clone(), &new_env)?;
            loop {
                match value {
                    EnvValue::Exp(Expression::CTrue) => {
                        match execute(*stmt.clone(), &new_env)? {
                            ControlFlow::Continue(control_env) => {
                                new_env = control_env;
                                value = eval(*cond.clone(), &new_env)?;
                            }
                            ControlFlow::Return(value) => return Ok(ControlFlow::Return(value)),
                        }
                    }
                    EnvValue::Exp(Expression::CFalse) => return Ok(ControlFlow::Continue(new_env)),
                    _ => unreachable!(),
                }
            }
        }
        Statement::Sequence(s1, s2) => match execute(*s1, &new_env)? {
            ControlFlow::Continue(control_env) => {
                new_env = control_env;
                execute(*s2, &new_env)
            }
            ControlFlow::Return(value) => return Ok(ControlFlow::Return(value)),
        },
        Statement::FuncDef(name, func) => {
            new_env.insert(
                name.clone(),
                (Some(EnvValue::Func(func.clone())), func.kind.clone()),
            );
            Ok(ControlFlow::Continue(new_env))
        }
        Statement::Return(exp) => {
            let value = eval(*exp, &new_env)?;
            Ok(ControlFlow::Return(value))
        }
        _ => Err(String::from("not implemented yet")),
>>>>>>> f47acc8f
    }

    Ok(Expression::List(eval_elements))
}

<<<<<<< HEAD
fn eval_concat_list(list1:Expression, list2:Expression, env: &Environment)
->Result<Expression,ErrorMessage>{

    let list1_eval = eval(list1,&env)?;
    let list2_eval = eval(list2,&env)?;

    match(list1_eval,list2_eval){

        (Expression::List(mut vec),
        Expression::List(mut vec2))=>{
            if vec.is_empty(){
                for i in 0..vec2.len(){
                    if let Some(aux) = vec2.get(i){
                        vec.push(aux.clone());
                    }
                }
                return Ok(Expression::List(vec));
            }

            if vec2.is_empty(){
                for i in 0..vec.len(){
                    if let Some(aux) = vec.get(i){
                        vec2.push(aux.clone());
                    }
                }
                return Ok(Expression::List(vec2));
            }

            for i in 0..vec2.len(){
                if let Some(aux) = vec2.get(i){
                    vec.push(aux.clone());
                }
            }

            Ok(Expression::List(vec))
        }
        _=>Err(String::from("Expected two lists as arguments."))
    }

}


fn eval_append_list(list_expr: Expression, new_elem: Expression, env: &Environment)
->Result<Expression,ErrorMessage>{

    let eval_new_element = eval(new_elem, env)?;
    match list_expr {
        Expression::List(ref elements) => {
            if elements.is_empty() {
                return Ok(Expression::List(vec![eval_new_element]));
            }

            let mut updated_elements = elements.clone();
            updated_elements.push(eval_new_element);
            return Ok(Expression::List(updated_elements));

        }
        Expression::Set(ref elements) => {
            if elements.is_empty() {
                return Ok(Expression::Set(vec![eval_new_element]));
            }

            let first_element = &elements[0];
            match (first_element, &eval_new_element) {
                (Expression::CInt(_), Expression::CInt(_)) |
                (Expression::CReal(_), Expression::CReal(_)) |
                (Expression::CString(_), Expression::CString(_)) => {
                    let mut updated_elements = elements.clone();
                    updated_elements.push(eval_new_element);
                    return Ok(Expression::Set(updated_elements));
                }
                _ => {
                    return Err(format!(
                        "Type {:?} does not match type {:?}",
                        eval_new_element, first_element
                    ));
                }
            }
        }
        _ => {
            return Err("Provided expression is not a list".to_string());
        }
    }
}

fn eval_insert_list(list_expr: Expression, new_elem: Expression, env: &Environment)
->Result<Expression,ErrorMessage>{

    let eval_new_element = eval(new_elem, env)?;
    match list_expr {
        Expression::List(ref elements) => {
            if elements.is_empty() {
                return Ok(Expression::List(vec![eval_new_element]));
            }

            let first_element = &elements[0];
            match (first_element, &eval_new_element) {
                (Expression::CInt(_), Expression::CInt(_)) |
                (Expression::CReal(_), Expression::CReal(_)) |
                (Expression::CString(_), Expression::CString(_)) => {
                    let mut updated_elements = elements.clone();
                    updated_elements.insert(0,eval_new_element);
                    return Ok(Expression::List(updated_elements));
                }
                _ => {
                    return Err(format!(
                        "Type {:?} does not match type {:?}",
                        eval_new_element, first_element
                    ));
                }
            }
        }
        Expression::Set(ref elements) => {
            if elements.is_empty() {
                return Ok(Expression::Set(vec![eval_new_element]));
            }

            let first_element = &elements[0];
            match (first_element, &eval_new_element) {
                (Expression::CInt(_), Expression::CInt(_)) |
                (Expression::CReal(_), Expression::CReal(_)) |
                (Expression::CString(_), Expression::CString(_)) => {
                    let mut updated_elements = elements.clone();
                    updated_elements.insert(0,eval_new_element);
                    return Ok(Expression::Set(updated_elements));
                }
                _ => {
                    return Err(format!(
                        "Type {:?} does not match type {:?}",
                        eval_new_element, first_element
                    ));
                }
            }
        }
        _ => {
            return Err("Provided expression is not a list".to_string());
        }
    }
}

fn eval_pop_back_list(list: Expression, env: &Environment)
->Result<Expression,ErrorMessage>{

    let eval_list = eval(list.clone(), env)?;
    match eval_list {
        Expression::List(mut vec) => {
            if vec.is_empty(){
                return Err(String::from("Cannot pop from an empty list."));
            }
            if let Some(removed_item) = vec.pop() {
                Ok(Expression::Tuple(vec![Expression::List(vec), removed_item]))
            } else {
                Err(String::from("Error has ocurred on pop"))
=======
fn call(name: Name, args: Vec<Expression>, env: &Environment<EnvValue>) -> Result<EnvValue, ErrorMessage> {
    match env.get(&name) {
        Some((Some(EnvValue::Func(func)), _)) => {
            let mut new_env = Environment::new();

            // Copy global functions
            for (key, (value, _)) in env.iter() {
                if let Some(EnvValue::Func(_)) = value {
                    new_env.insert(key.clone(), (value.clone(), Type::TFunction));
                }
            }

            // Bind arguments
            if let Some(params) = &func.params {
                for (param, arg) in params.iter().zip(args) {
                    let arg_value = eval(arg, env)?;
                    new_env.insert(param.0.clone(), (Some(arg_value), param.1.clone()));
                }
            }

            // Execute function
            match execute(*func.body.clone(), &new_env)? {
                ControlFlow::Return(value) => Ok(value),
                ControlFlow::Continue(_) => Err("Function did not return a value".to_string()),
>>>>>>> f47acc8f
            }
        }
        _ => Err(format!("Function {} not found", name)),
    }
}

<<<<<<< HEAD
fn eval_pop_front_list(list: Expression, env: &Environment)
->Result<Expression,ErrorMessage>{
    let eval_list = eval(list.clone(), env)?;
    match eval_list {
        Expression::List(vec) => {
            if vec.is_empty(){
                return Err(String::from("Cannot pop from an empty list."));
            }
            
            let removed_item = vec[0].clone();
            let new_list = vec[1..].to_vec(); 

            Ok(Expression::Tuple(vec![Expression::List(new_list), removed_item]))
    }
        _ => Err(String::from("Expected a list for pop operation.")),
    }
}

fn eval_get_element_list(list: Expression, index: Expression, env: &Environment)
->Result<Expression,ErrorMessage>{

    let list_eval = eval(list,env)?;
    let index_eval = eval(index,env)?;

    match(list_eval,index_eval){
        (Expression::List(vec), Expression::CInt(v1))=>{
            if vec.is_empty(){
                return Err(String::from("List is empty"));
            }

            if v1 < 0 || v1 >= vec.len() as i32{
                Err(String::from("Index out of bounds"))
            }
            else{
                
                let idx = v1 as usize; 
                match vec.get(idx){
                    Some(elem) => Ok(elem.clone()),
                    None => Err(String::from("Element not found"))
                }
            }
        },
        (Expression::Tuple(elements), Expression::CInt(index)) => {
            if index < 0 || index as usize >= elements.len() {
                Err(String::from("Index out of bounds"))
            } else {
                Ok(elements[index as usize].clone())
            }
        }
        (Expression::Set(elements), Expression::CInt(index)) => {
            if index < 0 || index as usize >= elements.len() {
                Err(String::from("Index out of bounds"))
            } else {
                Ok(elements[index as usize].clone())
            }
        }

        (Expression::Set(_), _) => Err(String::from("Index must be an integer")),
        (Expression::Tuple(_), _) => Err(String::from("Index must be an integer")),
        (Expression::List(_),_)=>Err(String::from("Index must be an integer")),
        _=> Err(String::from("First argument must be a list"))
    }
}

fn eval_len_list(data_structure: Expression,env: &Environment)->Result<Expression,ErrorMessage>{
    let data_structure_type = eval(data_structure,env)?;
    match data_structure_type{
        Expression::List(vec)=>{
            let elem = vec.len() as i32;
            Ok(Expression::CInt(elem))
        }
        Expression::Tuple(vec)=>{
            let elem = vec.len() as i32;
            Ok(Expression::CInt(elem))
        }
        Expression::Set(vec)=>{
            let elem = vec.len() as i32;
            Ok(Expression::CInt(elem))
        }
        _=> Err(String::from("First argument must be a list"))
=======
fn is_constant(exp: Expression) -> bool {
    match exp {
        Expression::CTrue => true,
        Expression::CFalse => true,
        Expression::CInt(_) => true,
        Expression::CReal(_) => true,
        Expression::CString(_) => true,
        _ => false,
    }
}

fn lookup(name: String, env: &Environment<EnvValue>) -> Result<EnvValue, ErrorMessage> {
    let mut curr_scope = env.scope_key();

    loop {
        let frame = env.get_frame(curr_scope.clone());

        match frame.variables.get(&name) {
            Some(value) => return Ok(value.clone()),
            None => curr_scope = frame.parent_key.clone().unwrap(),
        }
>>>>>>> f47acc8f
    }
}

/* Arithmetic Operations */
fn eval_binary_arith_op<F>(
    lhs: Expression,
    rhs: Expression,
    env: &Environment<EnvValue>,
    op: F,
    error_msg: &str,
) -> Result<EnvValue, ErrorMessage>
where
    F: Fn(f64, f64) -> f64,
{
    let v1 = eval(lhs, env)?;
    let v2 = eval(rhs, env)?;
    match (v1, v2) {
        (EnvValue::Exp(Expression::CInt(v1)), EnvValue::Exp(Expression::CInt(v2))) => Ok(
            EnvValue::Exp(Expression::CInt(op(v1 as f64, v2 as f64) as i32)),
        ),
        (EnvValue::Exp(Expression::CInt(v1)), EnvValue::Exp(Expression::CReal(v2))) => {
            Ok(EnvValue::Exp(Expression::CReal(op(v1 as f64, v2))))
        }
        (EnvValue::Exp(Expression::CReal(v1)), EnvValue::Exp(Expression::CInt(v2))) => {
            Ok(EnvValue::Exp(Expression::CReal(op(v1, v2 as f64))))
        }
        (EnvValue::Exp(Expression::CReal(v1)), EnvValue::Exp(Expression::CReal(v2))) => {
            Ok(EnvValue::Exp(Expression::CReal(op(v1, v2))))
        }
        _ => Err(error_msg.to_string()),
    }
}

fn add(
    lhs: Expression,
    rhs: Expression,
    env: &Environment<EnvValue>,
) -> Result<EnvValue, ErrorMessage> {
    eval_binary_arith_op(
        lhs,
        rhs,
        env,
        |a, b| a + b,
        "addition '(+)' is only defined for numbers (integers and real).",
    )
}

fn sub(
    lhs: Expression,
    rhs: Expression,
    env: &Environment<EnvValue>,
) -> Result<EnvValue, ErrorMessage> {
    eval_binary_arith_op(
        lhs,
        rhs,
        env,
        |a, b| a - b,
        "subtraction '(-)' is only defined for numbers (integers and real).",
    )
}

fn mul(
    lhs: Expression,
    rhs: Expression,
    env: &Environment<EnvValue>,
) -> Result<EnvValue, ErrorMessage> {
    eval_binary_arith_op(
        lhs,
        rhs,
        env,
        |a, b| a * b,
        "multiplication '(*)' is only defined for numbers (integers and real).",
    )
}

fn div(
    lhs: Expression,
    rhs: Expression,
    env: &Environment<EnvValue>,
) -> Result<EnvValue, ErrorMessage> {
    eval_binary_arith_op(
        lhs,
        rhs,
        env,
        |a, b| a / b,
        "division '(/)' is only defined for numbers (integers and real).",
    )
}

/* Boolean Expressions */
fn eval_binary_boolean_op<F>(
    lhs: Expression,
    rhs: Expression,
    env: &Environment<EnvValue>,
    op: F,
    error_msg: &str,
) -> Result<EnvValue, ErrorMessage>
where
    F: Fn(bool, bool) -> Expression,
{
    let v1 = eval(lhs, env)?;
    let v2 = eval(rhs, env)?;
    match (v1, v2) {
        (EnvValue::Exp(Expression::CTrue), EnvValue::Exp(Expression::CTrue)) => {
            Ok(EnvValue::Exp(op(true, true)))
        }
        (EnvValue::Exp(Expression::CTrue), EnvValue::Exp(Expression::CFalse)) => {
            Ok(EnvValue::Exp(op(true, false)))
        }
        (EnvValue::Exp(Expression::CFalse), EnvValue::Exp(Expression::CTrue)) => {
            Ok(EnvValue::Exp(op(false, true)))
        }
        (EnvValue::Exp(Expression::CFalse), EnvValue::Exp(Expression::CFalse)) => {
            Ok(EnvValue::Exp(op(false, false)))
        }
        _ => Err(error_msg.to_string()),
    }
}

fn and(
    lhs: Expression,
    rhs: Expression,
    env: &Environment<EnvValue>,
) -> Result<EnvValue, ErrorMessage> {
    eval_binary_boolean_op(
        lhs,
        rhs,
        env,
        |a, b| {
            if a && b {
                Expression::CTrue
            } else {
                Expression::CFalse
            }
        },
        "'and' is only defined for booleans.",
    )
}

fn or(
    lhs: Expression,
    rhs: Expression,
    env: &Environment<EnvValue>,
) -> Result<EnvValue, ErrorMessage> {
    eval_binary_boolean_op(
        lhs,
        rhs,
        env,
        |a, b| {
            if a || b {
                Expression::CTrue
            } else {
                Expression::CFalse
            }
        },
        "'or' is only defined for booleans.",
    )
}

fn not(lhs: Expression, env: &Environment<EnvValue>) -> Result<EnvValue, ErrorMessage> {
    let v = eval(lhs, env)?;
    match v {
        EnvValue::Exp(Expression::CTrue) => Ok(EnvValue::Exp(Expression::CFalse)),
        EnvValue::Exp(Expression::CFalse) => Ok(EnvValue::Exp(Expression::CTrue)),
        _ => Err(String::from("'not' is only defined for booleans.")),
    }
}

/* Relational Operations */
fn eval_binary_rel_op<F>(
    lhs: Expression,
    rhs: Expression,
    env: &Environment<EnvValue>,
    op: F,
    error_msg: &str,
) -> Result<EnvValue, ErrorMessage>
where
    F: Fn(f64, f64) -> Expression,
{
    let v1 = eval(lhs, env)?;
    let v2 = eval(rhs, env)?;
    match (v1, v2) {
        (EnvValue::Exp(Expression::CInt(v1)), EnvValue::Exp(Expression::CInt(v2))) => {
            Ok(EnvValue::Exp(op(v1 as f64, v2 as f64)))
        }
        (EnvValue::Exp(Expression::CInt(v1)), EnvValue::Exp(Expression::CReal(v2))) => {
            Ok(EnvValue::Exp(op(v1 as f64, v2)))
        }
        (EnvValue::Exp(Expression::CReal(v1)), EnvValue::Exp(Expression::CInt(v2))) => {
            Ok(EnvValue::Exp(op(v1, v2 as f64)))
        }
        (EnvValue::Exp(Expression::CReal(v1)), EnvValue::Exp(Expression::CReal(v2))) => {
            Ok(EnvValue::Exp(op(v1, v2)))
        }
        _ => Err(error_msg.to_string()),
    }
}

fn eq(
    lhs: Expression,
    rhs: Expression,
    env: &Environment<EnvValue>,
) -> Result<EnvValue, ErrorMessage> {
    eval_binary_rel_op(
        lhs,
        rhs,
        env,
        |a, b| {
            if a == b {
                Expression::CTrue
            } else {
                Expression::CFalse
            }
        },
        "(==) is only defined for numbers (integers and real).",
    )
}

fn gt(
    lhs: Expression,
    rhs: Expression,
    env: &Environment<EnvValue>,
) -> Result<EnvValue, ErrorMessage> {
    eval_binary_rel_op(
        lhs,
        rhs,
        env,
        |a, b| {
            if a > b {
                Expression::CTrue
            } else {
                Expression::CFalse
            }
        },
        "(>) is only defined for numbers (integers and real).",
    )
}

fn lt(
    lhs: Expression,
    rhs: Expression,
    env: &Environment<EnvValue>,
) -> Result<EnvValue, ErrorMessage> {
    eval_binary_rel_op(
        lhs,
        rhs,
        env,
        |a, b| {
            if a < b {
                Expression::CTrue
            } else {
                Expression::CFalse
            }
        },
        "(<) is only defined for numbers (integers and real).",
    )
}

fn gte(
    lhs: Expression,
    rhs: Expression,
    env: &Environment<EnvValue>,
) -> Result<EnvValue, ErrorMessage> {
    eval_binary_rel_op(
        lhs,
        rhs,
        env,
        |a, b| {
            if a >= b {
                Expression::CTrue
            } else {
                Expression::CFalse
            }
        },
        "(>=) is only defined for numbers (integers and real).",
    )
}

fn lte(
    lhs: Expression,
    rhs: Expression,
    env: &Environment<EnvValue>,
) -> Result<EnvValue, ErrorMessage> {
    eval_binary_rel_op(
        lhs,
        rhs,
        env,
        |a, b| {
            if a <= b {
                Expression::CTrue
            } else {
                Expression::CFalse
            }
        },
        "(<=) is only defined for numbers (integers and real).",
    )
}

#[cfg(test)]
mod tests {
    //use std::hash::Hash;
    use super::*;
    use crate::ir::ast::Expression::*;
    use crate::ir::ast::Function;
    use crate::ir::ast::Statement::*;
    use crate::ir::ast::Type::*;
    use approx::relative_eq;

    #[test]
    fn eval_create_valid_set() {
        let env = HashMap::new();
        let set = Expression::Set(vec![Expression::CInt(1), Expression::CInt(2), Expression::CInt(3)]);
        let result = eval_create_set(vec![Expression::CInt(1), Expression::CInt(2), Expression::CInt(3)], &env);
        assert_eq!(result, Ok(set));
    }

    #[test]
    fn eval_len_set(){
        let env = HashMap::new();
        let set = Expression::Set(vec![
            Expression::CString("Rust".to_string()),
            Expression::CString("Java".to_string()),
            Expression::CString("Python".to_string())]);
        let tam_set = eval(Expression::Len(Box::new(set)),&env).unwrap();

        assert_eq!(tam_set,Expression::CInt(3));
    }

    #[test]
    fn eval_get_element_set(){
        let env = HashMap::new();
        let idx = Expression::CInt(1);
        let set = Expression::Set(vec!
            [Expression::CInt(5),Expression::CInt(8)]);

        let elem = eval(Expression::Get(Box::new(set),Box::new(idx)),&env).unwrap();

        assert_eq!(elem,Expression::CInt(8));
    }

    #[test]
    fn eval_append_set() {
        let mut set = Expression::Set(vec![
            Expression::CInt(5), Expression::CInt(10), Expression::CInt(15)]);
        
        let elem = Expression::CInt(20);
        let env = HashMap::new();
        
        set = eval(Expression::Append(Box::new(set), Box::new(elem)), &env).unwrap();
        
        assert_eq!(
            set,
            Expression::Set(vec![
                Expression::CInt(5), 
                Expression::CInt(10), 
                Expression::CInt(15), 
                Expression::CInt(20)
            ])
        );
    }

    // #[test]
    // fn eval_create_dict_t() {
    //     let elements = vec![
    //         (Expression::CString("chave1".to_string()), Expression::CInt(10)),
    //         (Expression::CString("chave2".to_string()), Expression::CInt(20)),
    //     ];
    
    //     let result = eval_create_dict(Some(elements.clone()), &HashMap::new());
    //     assert_eq!(result, Ok(Expression::Dict(Some(elements))));
    // }
    
    #[test]
    fn eval_create_hash_t() {
        let mut elements = HashMap::new();
        elements.insert(Expression::CString("chave1".to_string()), Expression::CInt(10));
        elements.insert(Expression::CString("chave2".to_string()), Expression::CInt(20));
    
        let result = eval_create_hash(Some(elements.clone()), &HashMap::new());
        assert_eq!(result, Ok(Expression::Hash(Some(elements))));
    }

    // #[test]
    // fn eval_get_dict_t() {
    //     let elements = vec![
    //         (Expression::CString("chave1".to_string()), Expression::CInt(10)),
    //         (Expression::CString("chave2".to_string()), Expression::CInt(20)),
    //     ];
    //     let dict = Expression::Dict(Some(elements));

    //     let key = Expression::CString("chave1".to_string());
    //     let result = eval_get_dict(dict, key, &HashMap::new());
    //     assert_eq!(result, Ok(Expression::CInt(10)));
    // }

    #[test]
    fn eval_get_hash_t() {
        let mut map = HashMap::new();
        map.insert(Expression::CString("chave1".to_string()), Expression::CInt(10));
        map.insert(Expression::CString("chave2".to_string()), Expression::CInt(20));
        
        let hash = Expression::Hash(Some(map));

        let key = Expression::CString("chave1".to_string());
        let result = eval_get_hash(hash, key, &HashMap::new());
        assert_eq!(result, Ok(Expression::CInt(10)));
    }

    // #[test]
    // fn eval_set_dict_t() {
    //     let elements = vec![
    //         (Expression::CString("chave1".to_string()), Expression::CInt(10)),
    //         (Expression::CString("chave2".to_string()), Expression::CInt(20)),
    //     ];
    //     let dict = Expression::Dict(Some(elements));

    //     let key = Expression::CString("chave1".to_string());
    //     let value = Expression::CInt(30);
    //     let result = eval_set_dict(dict, key, value, &HashMap::new());

    //     let expected_elements = vec![
    //         (Expression::CString("chave1".to_string()), Expression::CInt(30)),
    //         (Expression::CString("chave2".to_string()), Expression::CInt(20)),
    //     ];
    //     assert_eq!(result, Ok(Expression::Dict(Some(expected_elements))));
    // }

    #[test]
    fn eval_set_hash_t() {
        let mut map = HashMap::new();
        map.insert(Expression::CString("chave1".to_string()), Expression::CInt(10));
        map.insert(Expression::CString("chave2".to_string()), Expression::CInt(20));

        let hash = Expression::Hash(Some(map));

        let key = Expression::CString("chave1".to_string());
        let value = Expression::CInt(30);
        let result = eval_set_hash(hash, key, value, &HashMap::new());

        let mut expected_map = HashMap::new();
        expected_map.insert(Expression::CString("chave1".to_string()), Expression::CInt(30));
        expected_map.insert(Expression::CString("chave2".to_string()), Expression::CInt(20));

        assert_eq!(result, Ok(Expression::Hash(Some(expected_map))));
    }

    // #[test]
    // fn eval_remove_dict_t() {
    //     let elements = vec![
    //         (Expression::CString("chave1".to_string()), Expression::CInt(10)),
    //         (Expression::CString("chave2".to_string()), Expression::CInt(20)),
    //     ];
    //     let dict = Expression::Dict(Some(elements));

    //     let key = Expression::CString("chave1".to_string());
    //     let result = eval_remove_dict(dict, key, &HashMap::new());

    //     let expected_elements = vec![
    //         (Expression::CString("chave2".to_string()), Expression::CInt(20)),
    //     ];
    //     assert_eq!(result, Ok(Expression::Dict(Some(expected_elements))));
    // }

    #[test]
    fn eval_remove_hash_t() {
        let mut map = HashMap::new();
        map.insert(Expression::CString("chave1".to_string()), Expression::CInt(10));
        map.insert(Expression::CString("chave2".to_string()), Expression::CInt(20));

        let hash = Expression::Hash(Some(map));

        let key = Expression::CString("chave1".to_string());
        let result = eval_remove_hash(hash, key, &HashMap::new());

        let mut expected_map = HashMap::new();
        expected_map.insert(Expression::CString("chave2".to_string()), Expression::CInt(20));

        assert_eq!(result, Ok(Expression::Hash(Some(expected_map))));
    }

    #[test]
    fn eval_create_tuple(){
        let tuple = Tuple(vec![CString("Rust".to_string()),CInt(5),CReal(5.5)]);
        let env = HashMap::new();
        assert_eq!(eval(tuple,&env).unwrap(),
        Tuple(vec![CString("Rust".to_string()),CInt(5),CReal(5.5)]));
    }

    #[test]
    fn eval_len_tuple(){
        let env = HashMap::new();
        let tuple = Expression::Tuple(vec![
            Expression::CString("Rust".to_string()),
            Expression::CString("Java".to_string()),
            Expression::CString("Python".to_string())]);
        let tam_tuple = eval(Expression::Len(Box::new(tuple)),&env).unwrap();

        assert_eq!(tam_tuple,Expression::CInt(3));
    }

    #[test]
    fn eval_get_element_tuple(){
        let env = HashMap::new();
        let idx = Expression::CInt(1);
        let tuple = Expression::Tuple(vec!
            [Expression::CInt(5),Expression::CInt(8)]);

        let elem = eval(Expression::Get(Box::new(tuple),Box::new(idx)),&env).unwrap();

        assert_eq!(elem,Expression::CInt(8));
    }

    #[test]
    fn eval_append_list() {
        let mut list = Expression::List(vec![
            Expression::CInt(5), Expression::CInt(10), Expression::CInt(15)]);
        
        let elem = Expression::CInt(20);
        let env = HashMap::new();
        
        list = eval(Expression::Append(Box::new(list), Box::new(elem)), &env).unwrap();
        
        assert_eq!(
            list,
            Expression::List(vec![
                Expression::CInt(5), 
                Expression::CInt(10), 
                Expression::CInt(15), 
                Expression::CInt(20)
            ])
        );
    }

    #[test]
    fn eval_insert_list() {
        let mut list = Expression::List(vec![
            Expression::CInt(2), Expression::CInt(3), Expression::CInt(4)]);
        
        let elem = Expression::CInt(1);
        let env = HashMap::new();
        
        list = eval(Expression::Insert(Box::new(list), Box::new(elem)), &env).unwrap();
        
        assert_eq!(
            list,
            Expression::List(vec![
                Expression::CInt(1),
                Expression::CInt(2), 
                Expression::CInt(3), 
                Expression::CInt(4)
            ])
        );
    }

    #[test]
    fn eval_append_real_list() {

        let mut list = Expression::List(
            vec![Expression::CReal(5.85),]);
        
        let elem = Expression::CReal(1.55);
        let env = HashMap::new();
        
        list = eval(Expression::Append(Box::new(list), Box::new(elem)), &env).unwrap();
        
        assert_eq!(
            list,
            Expression::List(vec![
                Expression::CReal(5.85), 
                Expression::CReal(1.55), 
            ])
        );
    }

    #[test]
    fn eval_append_list_different_types(){

        let list = Expression::List(vec![Expression::CInt(5)]);
        let env = HashMap::new();
        let elem = Expression::CReal(5.1);
        let result = eval(Expression::Append(Box::new(list), Box::new(elem)),&env);

        assert!(result.is_err());
    }

    #[test]
    fn eval_append_list_str(){
        let mut list = List(vec![]);
        let env = HashMap::new();
        let elem = Expression::CString("Rust".to_string());
        list = eval(Append(Box::new(list), Box::new(elem)),&env).unwrap();

        assert_eq!(
            list,
            Expression::List(vec![
                Expression::CString("Rust".to_string()), 
            ])
        );
    }

    #[test]
    fn eval_concat_valid_list_with_list(){
        let env = HashMap::new();
        let list1 = List(vec![CInt(5)]);
        let list2 = List(vec![CInt(10)]);
        let list3 = eval(Concat(Box::new(list1),Box::new(list2)),&env).unwrap();

        assert_eq!(list3,List(vec![CInt(5),CInt(10)]));
    }

    #[test]
    fn eval_concat_valid_list_with_empty_list(){
        let env = HashMap::new();
        let list1 = List(vec![CInt(5)]);
        let list2 = List(vec![]);
        let list3 = eval(Concat(Box::new(list1),Box::new(list2)),&env).unwrap();

        assert_eq!(list3,List(vec![CInt(5)]));
    }

    #[test]
    fn eval_get_element_list(){
        let env = HashMap::new();
        let idx = Expression::CInt(1);
        let list = Expression::List(vec!
            [Expression::CInt(5),Expression::CInt(8)]);

        let elem = eval(Expression::Get(Box::new(list),Box::new(idx)),&env).unwrap();

        assert_eq!(elem,Expression::CInt(8));
    }

    #[test]
    fn eval_get_invalid_element_list(){
        let env = HashMap::new();
        let idx = Expression::CInt(4);
        let list = Expression::List(vec!
            [Expression::CInt(5),Expression::CInt(8)]);

        let result = eval(Expression::Get(Box::new(list),Box::new(idx)),&env);

        assert!(result.is_err());
        assert_eq!(result.unwrap_err(),
        "Index out of bounds".to_string())
    }

    #[test]
    fn eval_get_not_integer_index(){
        let env = HashMap::new();
        let idx = Expression::CReal(0.5);
        let list = Expression::List(vec!
            [Expression::CInt(5),Expression::CInt(8)]);

        let result = eval(Expression::Get(Box::new(list),Box::new(idx)),&env);
        assert!(result.is_err());
        assert_eq!(result.unwrap_err(),
        "Index must be an integer".to_string())
    }

    #[test]
    fn eval_len_list_valid(){
        let env = HashMap::new();
        let list = Expression::List(vec![
            Expression::CString("Rust".to_string()),
            Expression::CString("Java".to_string()),
            Expression::CString("Python".to_string())]);
        let tam_list = eval(Expression::Len(Box::new(list)),&env).unwrap();

        assert_eq!(tam_list,Expression::CInt(3));
    }

    #[test]
    fn pop_back_valid_list() {
        let env = HashMap::new();
    
        let list = List(vec![CInt(5), CInt(10)]);
        
        let result = eval(PopBack(Box::new(list.clone())), &env).unwrap();
        
        let new_list = eval(Get(Box::new(result.clone()), Box::new(CInt(0))), &env).unwrap();
    
        let removed_item = eval(Get(Box::new(result.clone()), Box::new(CInt(1))), &env).unwrap();
    
        assert_eq!(new_list, List(vec![CInt(5)]));
        assert_eq!(removed_item, CInt(10));
    }

    #[test]
    fn pop_back_valid_empty_list(){
        let env = HashMap::new();

        let list = List(vec![]);
        
        let result = eval(PopBack(Box::new(list.clone())),&env);

        assert!(result.is_err());
    }

    #[test]
    fn eval_pop_front_valid_list(){
        let list = List(vec![CInt(5),CInt(10)]);
        let env = HashMap::new();
        let result = eval(PopFront(Box::new(list.clone())),&env).unwrap();

        let new_list = eval(Get(Box::new(result.clone()), Box::new(CInt(0))), &env).unwrap();
    
        let removed_item = eval(Get(Box::new(result.clone()), Box::new(CInt(1))), &env).unwrap();

        assert_eq!(new_list, List(vec![CInt(10)]));
        assert_eq!(removed_item, CInt(5));
    }

    #[test]
    fn eval_constant() {
        let env: Environment<EnvValue> = Environment::new();

        let c10 = CInt(10);
        let c20 = CInt(20);

        assert_eq!(eval(c10, &env), Ok(EnvValue::Exp(CInt(10))));
        assert_eq!(eval(c20, &env), Ok(EnvValue::Exp(CInt(20))));
    }

    #[test]
    fn eval_add_expression1() {
        let env: Environment<EnvValue> = Environment::new();

        let c10 = CInt(10);
        let c20 = CInt(20);
        let add1 = Add(Box::new(c10), Box::new(c20));

        assert_eq!(eval(add1, &env), Ok(EnvValue::Exp(CInt(30))));
    }

    #[test]
    fn eval_add_expression2() {
        let env: Environment<EnvValue> = Environment::new();

        let c10 = CInt(10);
        let c20 = CInt(20);
        let c30 = CInt(30);
        let add1 = Add(Box::new(c10), Box::new(c20));
        let add2 = Add(Box::new(add1), Box::new(c30));

        assert_eq!(eval(add2, &env), Ok(EnvValue::Exp(CInt(60))));
    }

    #[test]
    fn eval_add_expression3() {
        let env: Environment<EnvValue> = Environment::new();

        let c10 = CInt(10);
        let c20 = CReal(20.5);
        let add1 = Add(Box::new(c10), Box::new(c20));

        assert_eq!(eval(add1, &env), Ok(EnvValue::Exp(CReal(30.5))));
    }

    #[test]
    fn eval_sub_expression1() {
        let env: Environment<EnvValue> = Environment::new();

        let c10 = CInt(10);
        let c20 = CInt(20);
        let sub1 = Sub(Box::new(c20), Box::new(c10));

        assert_eq!(eval(sub1, &env), Ok(EnvValue::Exp(CInt(10))));
    }

    #[test]
    fn eval_sub_expression2() {
        let env: Environment<EnvValue> = Environment::new();

        let c100 = CInt(100);
        let c200 = CInt(300);
        let sub1 = Sub(Box::new(c200), Box::new(c100));

        assert_eq!(eval(sub1, &env), Ok(EnvValue::Exp(CInt(200))));
    }

    #[test]
    fn eval_sub_expression3() {
        let env: Environment<EnvValue> = Environment::new();

        let c100 = CReal(100.5);
        let c300 = CInt(300);
        let sub1 = Sub(Box::new(c300), Box::new(c100));

        assert_eq!(eval(sub1, &env), Ok(EnvValue::Exp(CReal(199.5))));
    }

    #[test]
    fn eval_mul_expression1() {
        let env: Environment<EnvValue> = Environment::new();

        let c10 = CInt(10);
        let c20 = CInt(20);
        let mul1 = Mul(Box::new(c10), Box::new(c20));

        assert_eq!(eval(mul1, &env), Ok(EnvValue::Exp(CInt(200))));
    }

    #[test]
    fn eval_mul_expression2() {
        let env: Environment<EnvValue> = Environment::new();

        let c10 = CReal(10.5);
        let c20 = CInt(20);
        let mul1 = Mul(Box::new(c10), Box::new(c20));

        assert_eq!(eval(mul1, &env), Ok(EnvValue::Exp(CReal(210.0))));
    }

    #[test]
    fn eval_div_expression1() {
        let env: Environment<EnvValue> = Environment::new();

        let c10 = CInt(10);
        let c20 = CInt(20);
        let div1 = Div(Box::new(c20), Box::new(c10));

        assert_eq!(eval(div1, &env), Ok(EnvValue::Exp(CInt(2))));
    }

    #[test]
    fn eval_div_expression2() {
        let env: Environment<EnvValue> = Environment::new();

        let c10 = CInt(10);
        let c3 = CInt(3);
        let div1 = Div(Box::new(c10), Box::new(c3));

        assert_eq!(eval(div1, &env), Ok(EnvValue::Exp(CInt(3))));
    }

    #[test]
    fn eval_div_expression3() {
        let env: Environment<EnvValue> = Environment::new();

        let c3 = CInt(3);
        let c21 = CInt(21);
        let div1 = Div(Box::new(c21), Box::new(c3));

        assert_eq!(eval(div1, &env), Ok(EnvValue::Exp(CInt(7))));
    }

    #[test]
    fn eval_div_expression4() {
        let env: Environment<EnvValue> = Environment::new();

        let c10 = CInt(10);
        let c3 = CReal(3.0);
        let div1 = Div(Box::new(c10), Box::new(c3));
        let res = eval(div1, &env);

        match res {
            Ok(EnvValue::Exp(Expression::CReal(v))) => {
                assert!(relative_eq!(v, 3.3333333333333335, epsilon = f64::EPSILON))
            }
            Err(msg) => assert!(false, "{}", msg),
            _ => assert!(false, "Not expected."),
        }
    }

    #[test]
    fn eval_variable() {
        let mut env = Environment::new();
        env.insert_variable("x".to_string(), EnvValue::Exp(CInt(10)));
        env.insert_variable("y".to_string(), EnvValue::Exp(CInt(20)));

        let v1 = Var(String::from("x"));
        let v2 = Var(String::from("y"));

        assert_eq!(eval(v1, &env), Ok(EnvValue::Exp(CInt(10))));
        assert_eq!(eval(v2, &env), Ok(EnvValue::Exp(CInt(20))));
    }

    #[test]
    fn eval_expression_with_variables() {
        let mut env = Environment::new();
        env.insert_variable("a".to_string(), EnvValue::Exp(CInt(5)));
        env.insert_variable("b".to_string(), EnvValue::Exp(CInt(3)));

        let expr = Mul(
            Box::new(Var(String::from("a"))),
            Box::new(Add(Box::new(Var(String::from("b"))), Box::new(CInt(2)))),
        );

        assert_eq!(eval(expr, &env), Ok(EnvValue::Exp(CInt(25))));
    }

    #[test]
    fn eval_nested_expressions() {
        let env: Environment<EnvValue> = Environment::new();

        let expr = Add(
            Box::new(Mul(Box::new(CInt(2)), Box::new(CInt(3)))),
            Box::new(Sub(Box::new(CInt(10)), Box::new(CInt(4)))),
        );

        assert_eq!(eval(expr, &env), Ok(EnvValue::Exp(CInt(12))));
    }

    #[test]
    fn execute_assignment() {
        let env: Environment<EnvValue> = Environment::new();

        let assign_stmt = Assignment(String::from("x"), Box::new(CInt(42)), Some(TInteger));

        match execute(assign_stmt, &env) {
            Ok(ControlFlow::Continue(new_env)) => assert_eq!(
                new_env.search_frame("x".to_string()),
                Some(&EnvValue::Exp(CInt(42)))
            ),
            Ok(ControlFlow::Return(_)) => assert!(false),
            Err(s) => assert!(false, "{}", s),
        }
    }

    #[test]
    fn eval_summation() {
        /*
         * (a test case for the following program)
         *
         * > x: TInteger = 10
         * > y: TInteger = 0
         * > while x >= 0:
         * >   y = y + x
         * >   x = x - 1
         *
         * After executing this program, 'x' must be zero and
         * 'y' must be 55.
         */

        let env: Environment<EnvValue> = Environment::new();

        let a1 = Assignment(String::from("x"), Box::new(CInt(10)), Some(TInteger));
        let a2 = Assignment(String::from("y"), Box::new(CInt(0)), Some(TInteger));
        let a3 = Assignment(
            String::from("y"),
            Box::new(Add(
                Box::new(Var(String::from("y"))),
                Box::new(Var(String::from("x"))),
            )),
            None,
        );
        let a4 = Assignment(
            String::from("x"),
            Box::new(Sub(Box::new(Var(String::from("x"))), Box::new(CInt(1)))),
            None,
        );

        let seq1 = Sequence(Box::new(a3), Box::new(a4));

        let while_statement = While(
            Box::new(GT(Box::new(Var(String::from("x"))), Box::new(CInt(0)))),
            Box::new(seq1),
        );

        let seq2 = Sequence(Box::new(a2), Box::new(while_statement));
        let program = Sequence(Box::new(a1), Box::new(seq2));

        match execute(program, &env) {
            Ok(ControlFlow::Continue(new_env)) => {
                assert_eq!(
                    new_env.search_frame("y".to_string()),
                    Some(&EnvValue::Exp(CInt(55)))
                );
                assert_eq!(
                    new_env.search_frame("x".to_string()),
                    Some(&EnvValue::Exp(CInt(0)))
                );
            }
            Ok(ControlFlow::Return(_)) => assert!(false),
            Err(s) => assert!(false, "{}", s),
        }
    }

    #[test]
    fn eval_simple_if_then_else() {
        /*
         * Test for simple if-then-else statement
         *
         * > x: TInteger = 10
         * > if x > 5:
         * >   y: TInteger = 1
         * > else:
         * >   y: TInteger = 0
         *
         * After executing, 'y' should be 1.
         */

        let env: Environment<EnvValue> = Environment::new();

        let condition = GT(Box::new(Var(String::from("x"))), Box::new(CInt(5)));
        let then_stmt = Assignment(String::from("y"), Box::new(CInt(1)), Some(TInteger));
        let else_stmt = Assignment(String::from("y"), Box::new(CInt(0)), Some(TInteger));

        let if_statement = IfThenElse(
            Box::new(condition),
            Box::new(then_stmt),
            Some(Box::new(else_stmt)),
        );

        let setup_stmt = Assignment(String::from("x"), Box::new(CInt(10)), Some(TInteger));
        let program = Sequence(Box::new(setup_stmt), Box::new(if_statement));

        match execute(program, &env) {
            Ok(ControlFlow::Continue(new_env)) => assert_eq!(
                new_env.search_frame("y".to_string()),
                Some(&EnvValue::Exp(CInt(1)))
            ),
            Ok(ControlFlow::Return(_)) => assert!(false),
            Err(s) => assert!(false, "{}", s),
        }
    }

    #[test]
    fn eval_if_then_optional_else() {
        /*
         * Test for simple if-then-else statement
         *
         * > x: TInteger = 1
         * > y: TInteger = 0
         * > if x == y:
         * >   y = 1
         * > else:
         * >    y = 2
         * >    if x < 0:
         * >        y = 5
         *
         * After executing, 'y' should be 2.
         */

        let env: Environment<EnvValue> = Environment::new();

        let second_condition = LT(Box::new(Var(String::from("x"))), Box::new(CInt(0)));
        let second_then_stmt = Assignment(String::from("y"), Box::new(CInt(5)), None);

        let second_if_stmt =
            IfThenElse(Box::new(second_condition), Box::new(second_then_stmt), None);

        let else_setup_stmt = Assignment(String::from("y"), Box::new(CInt(2)), None);
        let else_stmt = Sequence(Box::new(else_setup_stmt), Box::new(second_if_stmt));

        let first_condition = EQ(
            Box::new(Var(String::from("x"))),
            Box::new(Var(String::from("y"))),
        );
        let first_then_stmt = Assignment(String::from("y"), Box::new(CInt(1)), None);

        let first_if_stmt = IfThenElse(
            Box::new(first_condition),
            Box::new(first_then_stmt),
            Some(Box::new(else_stmt)),
        );

        let second_assignment = Assignment(String::from("y"), Box::new(CInt(0)), Some(TInteger));
        let setup_stmt = Sequence(Box::new(second_assignment), Box::new(first_if_stmt));

        let first_assignment = Assignment(String::from("x"), Box::new(CInt(1)), Some(TInteger));
        let program = Sequence(Box::new(first_assignment), Box::new(setup_stmt));

        match execute(program, &env) {
            Ok(ControlFlow::Continue(new_env)) => assert_eq!(
                new_env.search_frame("y".to_string()),
                Some(&EnvValue::Exp(CInt(2)))
            ),
            Ok(ControlFlow::Return(_)) => assert!(false),
            Err(s) => assert!(false, "{}", s),
        }
    }

    // #[test]
    // fn eval_while_loop_decrement() {
    //     /*
    //      * Test for while loop that decrements a variable
    //      *
    //      * > x = 3
    //      * > y = 10
    //      * > while x:
    //      * >   y = y - 1
    //      * >   x = x - 1
    //      *
    //      * After executing, 'y' should be 7 and 'x' should be 0.
    //      */
    //     let env = HashMap::new();

    //     let a1 = Assignment(String::from("x"), Box::new(CInt(3))); -> corrigido parenteses extras.
    //     let a2 = Assignment(String::from("y")), Box:new(CInt(10)));
    //     let a3 = Assignment(
    //         String::from("y")),
    //         Box::new(Sub(
    //             Box::new(Var(String::from("y"))),
    //             Box::new(CInt(1)),
    //         )),
    //     );
    //     let a4 = Assignment(
    //         String::from("x")),
    //         Box::new(Sub(
    //             Box::new(Var(String::from("x"))),
    //             Box::new(CInt(1)),
    //         )),
    //     );

    //     let seq1 = Sequence(Box::new(a3), Box::new(a4));
    //     let while_statement =
    //         While(Box::new(Var(String::from("x"))), Box::new(seq1));
    //     let program = Sequence(
    //         Box::new(a1),
    //         Box::new(Sequence(Box::new(a2), Box::new(while_statement))),
    //     );

    //     match execute(&program, env) {
    //         Ok(new_env) => {
    //             assert_eq!(new_env.get("y"), Some(&7));
    //             assert_eq!(new_env.get("x"), Some(&0));
    //         }
    //         Err(s) => assert!(false, "{}", s),
    //     }
    // }

    // #[test]
    // fn eval_nested_if_statements() {
    //     /*
    //      * Test for nested if-then-else statements
    //      *
    //      * > x = 10
    //      * > if x > 5:
    //      * >   if x > 8:
    //      * >     y = 1
    //      * >   else:
    //      * >     y = 2
    //      * > else:
    //      * >   y = 0
    //      *
    //      * After executing, 'y' should be 1.
    //      */
    //     let env = HashMap::new();

    //     let inner_then_stmt =
    //         Assignment(String::from("y")), Box:new(CInt(1)));
    //     let inner_else_stmt =
    //         Assignment(String::from("y")), Box:new(CInt(2)));
    //     let inner_if_statement = Statement::IfThenElse(
    //         Box::new(Var(String::from("x"))),
    //         Box::new(inner_then_stmt),
    //         Box::new(inner_else_stmt),
    //     );

    //     let outer_else_stmt =
    //         Assignment(String::from("y")), Box:new(CInt(0)));
    //     let outer_if_statement = Statement::IfThenElse(
    //         Box::new(Var(String::from("x"))),
    //         Box::new(inner_if_statement),
    //         Box::new(outer_else_stmt),
    //     );

    //     let setup_stmt =
    //         Assignment(String::from("x")), Box:new(CInt(10)));
    //     let program = Sequence(Box::new(setup_stmt), Box::new(outer_if_statement));

    //     match execute(&program, env) {
    //         Ok(new_env) => assert_eq!(new_env.get("y"), Some(&1)),
    //         Err(s) => assert!(false, "{}", s),
    //     }
    // }

    #[test]
    fn eval_complex_sequence() {
        /*
         * Sequence with multiple assignments and expressions
         *
         * > x: TInteger = 5
         * > y: TInteger = 0
         * > z: TInteger = 2 * x + 3
         *
         * After executing, 'x' should be 5, 'y' should be 0, and 'z' should be 13.
         */

        let env: Environment<EnvValue> = Environment::new();

        let a1 = Assignment(String::from("x"), Box::new(CInt(5)), Some(TInteger));
        let a2 = Assignment(String::from("y"), Box::new(CInt(0)), Some(TInteger));
        let a3 = Assignment(
            String::from("z"),
            Box::new(Add(
                Box::new(Mul(Box::new(CInt(2)), Box::new(Var(String::from("x"))))),
                Box::new(CInt(3)),
            )),
            Some(TInteger),
        );

        let program = Sequence(Box::new(a1), Box::new(Sequence(Box::new(a2), Box::new(a3))));

        match execute(program, &env) {
            Ok(ControlFlow::Continue(new_env)) => {
                assert_eq!(
                    new_env.search_frame("x".to_string()),
                    Some(&EnvValue::Exp(CInt(5)))
                );
                assert_eq!(
                    new_env.search_frame("y".to_string()),
                    Some(&EnvValue::Exp(CInt(0)))
                );
                assert_eq!(
                    new_env.search_frame("z".to_string()),
                    Some(&EnvValue::Exp(CInt(13)))
                );
            }
            Ok(ControlFlow::Return(_)) => assert!(false),
            Err(s) => assert!(false, "{}", s),
        }
    }

    #[test]
    fn recursive_func_def_call() {
        /*
         * Test for a recursive function
         *
         * > def fibonacci(n: TInteger) -> TInteger:
         * >    if n < 1:
         * >        return 0
         * >
         * >    if n <= 2:
         * >        return n - 1
         * >
         * >    return fibonacci(n - 1) + fibonacci(n - 2)
         * >
         * > fib: TInteger = fibonacci(10)
         *
         * After executing, 'fib' should be 34.
         */

        let env: Environment<EnvValue> = Environment::new();

        let func = FuncDef(Function {
            name: "fibonacci".to_string(),
            kind: Some(TInteger),
            params: Some(vec![("n".to_string(), TInteger)]),
            body: Some(Box::new(Sequence(
                Box::new(IfThenElse(
                    Box::new(LT(Box::new(Var("n".to_string())), Box::new(CInt(1)))),
                    Box::new(Return(Box::new(CInt(0)))),
                    None,
                )),
                Box::new(Sequence(
                    Box::new(IfThenElse(
                        Box::new(LTE(Box::new(Var("n".to_string())), Box::new(CInt(2)))),
                        Box::new(Return(Box::new(Sub(
                            Box::new(Var("n".to_string())),
                            Box::new(CInt(1)),
                        )))),
                        None,
                    )),
                    Box::new(Return(Box::new(Add(
                        Box::new(FuncCall(
                            "fibonacci".to_string(),
                            vec![Sub(Box::new(Var("n".to_string())), Box::new(CInt(1)))],
                        )),
                        Box::new(FuncCall(
                            "fibonacci".to_string(),
                            vec![Sub(Box::new(Var("n".to_string())), Box::new(CInt(2)))],
                        )),
                    )))),
                )),
            ))),
        });

        let program = Sequence(
            Box::new(func),
            Box::new(Assignment(
                "fib".to_string(),
                Box::new(FuncCall("fibonacci".to_string(), vec![CInt(10)])),
                Some(TInteger),
            )),
        );

        match execute(program, &env) {
            Ok(ControlFlow::Continue(new_env)) => assert_eq!(
                new_env.search_frame("fib".to_string()),
                Some(&EnvValue::Exp(CInt(34)))
            ),
            Ok(ControlFlow::Return(_)) => assert!(false),
            Err(s) => assert!(false, "{}", s),
        }
    }
}<|MERGE_RESOLUTION|>--- conflicted
+++ resolved
@@ -1,27 +1,19 @@
-use crate::ir::ast::{EnvValue, Environment, Expression, Function, Name, Statement};
-use crate::tc::type_checker::{check_stmt, ControlType};
-use crate::HashMap;
+use std::collections::HashMap;
+use std::collections::HashSet;
+
+use crate::ir::ast::{Expression, Name, Statement};
 
 type ErrorMessage = String;
 
-#[derive(Clone, Debug, PartialEq)]
-pub enum EnvValue {
-    Exp(Expression),
-    Func(Function),
-}
-
-#[derive(Debug)]
-pub enum ControlFlow {
-    Continue(Environment<EnvValue>),
-    Return(EnvValue),
-}
-
-pub fn eval(exp: Expression, env: &Environment<EnvValue>) -> Result<EnvValue, ErrorMessage> {
+type Environment = HashMap<Name, Expression>;
+
+pub fn eval(exp: Expression, env: &Environment) -> Result<Expression, ErrorMessage> {
     match exp {
         Expression::Add(lhs, rhs) => add(*lhs, *rhs, env),
         Expression::Sub(lhs, rhs) => sub(*lhs, *rhs, env),
         Expression::Mul(lhs, rhs) => mul(*lhs, *rhs, env),
         Expression::Div(lhs, rhs) => div(*lhs, *rhs, env),
+        Expression::Rmd(lhs, rhs) => rmd(*lhs, *rhs, env),
         Expression::And(lhs, rhs) => and(*lhs, *rhs, env),
         Expression::Or(lhs, rhs) => or(*lhs, *rhs, env),
         Expression::Not(lhs) => not(*lhs, env),
@@ -31,7 +23,6 @@
         Expression::GTE(lhs, rhs) => gte(*lhs, *rhs, env),
         Expression::LTE(lhs, rhs) => lte(*lhs, *rhs, env),
         Expression::Var(name) => lookup(name, env),
-        Expression::FuncCall(name, args) => call(name, args, env),
 
         Expression::Set(elements) => 
         eval_create_set(elements, env),
@@ -62,6 +53,18 @@
 
         Expression::Len(list)=>
         eval_len_list(*list,env),
+
+        Expression::Union(set1,set2)=>
+        eval_union_set(*set1,*set2,env),
+
+        Expression::Intersection(set1,set2)=>
+        eval_intersection_set(*set1,*set2,env),
+
+        Expression::Difference(set1,set2)=>
+        eval_difference_set(*set1,*set2,env),
+
+        Expression::Disjunction(set1,set2)=>
+        eval_disjunction_set(*set1,*set2,env),
 
         // Expression::Dict(elements)=> 
         // eval_create_dict(elements, env),
@@ -81,55 +84,188 @@
         Expression::RemoveHash(hash, key) => 
         eval_remove_hash(*hash, *key, env),
 
-        _ if is_constant(exp.clone()) => Ok(EnvValue::Exp(exp)),
+        _ if is_constant(exp.clone()) => Ok(exp),
         _ => Err(String::from("Not implemented yet.")),
     }
 }
 
-// Helper function for executing blocks
-fn execute_block(stmts: Vec<Statement>, env: &Environment<EnvValue>) -> Result<ControlFlow, ErrorMessage> {
-    let mut current_env = env.clone();
-
-    for stmt in stmts {
-        match execute(stmt, &current_env)? {
-            ControlFlow::Continue(new_env) => current_env = new_env,
-            ControlFlow::Return(value) => return Ok(ControlFlow::Return(value)),
-        }
-    }
-
-    Ok(ControlFlow::Continue(current_env))
-}
-
-pub fn execute(
-    stmt: Statement,
-    env: &Environment<EnvValue>,
-) -> Result<ControlFlow, ErrorMessage> {
-    let mut new_env = env.clone();
-
-    match stmt {
-        Statement::Assignment(name, exp, _) => {
-            let value = eval(*exp, &new_env)?;
-            new_env.insert(name, (Some(value), Type::TInteger)); // Temporário até implementar tipagem
-            Ok(ControlFlow::Continue(new_env))
-        }
-        Statement::IfThenElse(cond, then_stmt, else_stmt) => {
-            let value = eval(*cond, &new_env)?;
-            match value {
-                EnvValue::Exp(Expression::CTrue) => match *then_stmt {
-                    Statement::Block(stmts) => execute_block(stmts, &new_env),
-                    _ => execute(*then_stmt, &new_env),
-                },
-                EnvValue::Exp(Expression::CFalse) => match else_stmt {
-                    Some(else_stmt) => match *else_stmt {
-                        Statement::Block(stmts) => execute_block(stmts, &new_env),
-                        _ => execute(*else_stmt, &new_env),
-                    },
-                    None => Ok(ControlFlow::Continue(new_env)),
-                },
-                _ => Err("Condition must evaluate to a boolean".to_string()),
-            }
-        }
-<<<<<<< HEAD
+fn is_constant(exp: Expression) -> bool {
+    match exp {
+        Expression::CTrue => true,
+        Expression::CFalse => true,
+        Expression::CInt(_) => true,
+        Expression::CReal(_) => true,
+        Expression::CString(_) => true,
+        _ => false,
+    }
+}
+
+fn lookup(name: String, env: &Environment) -> Result<Expression, ErrorMessage> {
+    match env.get(&name) {
+        Some(value) => Ok(value.clone()),
+        None => Err(format!("Variable {} not found", name)),
+    }
+}
+
+/* Data structure */
+
+fn eval_create_set(elements: Vec<Expression>, env: &Environment) -> Result<Expression, ErrorMessage> {
+    let mut evaluated_elements = Vec::new();
+    let mut type_set_eval: Option<Expression> = None;
+
+    for element in elements {
+        let eval_elem = eval(element, env)?;
+
+        if type_set_eval.is_none() {
+            type_set_eval = Some(eval_elem.clone());
+        }
+
+        // Verifica se o elemento já está no conjunto
+        if evaluated_elements.iter().any(|e| e == &eval_elem) {
+            return Err(format!("Element {:?} is already in set", eval_elem));
+        }
+
+        // Garante que todos os elementos sejam do mesmo tipo
+        match (&eval_elem, type_set_eval.as_ref().unwrap()) {
+            (Expression::CInt(_), Expression::CInt(_)) |
+            (Expression::CReal(_), Expression::CReal(_)) |
+            (Expression::CString(_), Expression::CString(_)) => {
+                evaluated_elements.push(eval_elem);
+            }
+            _ => {
+                return Err(format!(
+                    "Type {:?} does not match type {:?}",
+                    eval_elem, type_set_eval.unwrap()
+                ));
+            }
+        }
+    }
+
+    Ok(Expression::Set(evaluated_elements))
+}
+
+
+// fn eval_create_dict(
+//     elements: Option<Vec<(Expression, Expression)>>, 
+//     _env: &Environment
+// ) -> Result<Expression, ErrorMessage> {
+//     match elements {
+//         Some(vec) => Ok(Expression::Dict(Some(vec))),
+//         None => Ok(Expression::Dict(Some(Vec::new()))),
+//     }
+// }
+
+fn eval_create_hash(
+    elements: Option<HashMap<Expression, Expression>>, 
+    _env: &Environment
+) -> Result<Expression, ErrorMessage> {
+    match elements {
+        Some(map) => Ok(Expression::Hash(Some(map))),
+        None => Ok(Expression::Hash(Some(HashMap::new()))),
+    }
+}
+
+// fn eval_get_dict(
+//     dict: Expression, 
+//     key: Expression, 
+//     _env: &Environment
+// ) -> Result<Expression, ErrorMessage> {
+//     if let Expression::Dict(Some(elements)) = dict {
+//         for (k, v) in elements {
+//             if k == key {
+//                 return Ok(v);
+//             }
+//         }
+//         Err(format!("Key not found in Dict"))
+//     } else {
+//         Err(format!("Expected a Dict"))
+//     }
+// }
+
+fn eval_get_hash(
+    hash: Expression, 
+    key: Expression, 
+    _env: &Environment
+) -> Result<Expression, ErrorMessage> {
+    if let Expression::Hash(Some(map)) = hash {
+        if let Some(value) = map.get(&key) {
+            return Ok(value.clone());
+        }
+        Err(format!("Key not found in Hash"))
+    } else {
+        Err(format!("Expected a Hash"))
+    }
+}
+
+// fn eval_set_dict(
+//     dict: Expression, 
+//     key: Expression, 
+//     value: Expression, 
+//     _env: &Environment
+// ) -> Result<Expression, ErrorMessage> {
+//     if let Expression::Dict(Some(mut elements)) = dict {
+//         let mut found = false;
+        
+//         for (k, v) in &mut elements {
+//             if *k == key {
+//                 *v = value.clone();
+//                 found = true;
+//                 break;
+//             }
+//         }
+        
+//         if !found {
+//             elements.push((key, value));
+//         }
+        
+//         Ok(Expression::Dict(Some(elements)))
+//     } else {
+//         Err(format!("Expected a Dict"))
+//     }
+// }
+
+fn eval_set_hash(
+    hash: Expression, 
+    key: Expression, 
+    value: Expression, 
+    _env: &Environment
+) -> Result<Expression, ErrorMessage> {
+    if let Expression::Hash(Some(mut map)) = hash {
+        map.insert(key.clone(), value.clone());
+        Ok(Expression::Hash(Some(map)))
+    } else {
+        Err(format!("Expected a Hash"))
+    }
+}
+
+// fn eval_remove_dict(
+//     dict: Expression, 
+//     key: Expression, 
+//     _env: &Environment
+// ) -> Result<Expression, ErrorMessage> {
+//     if let Expression::Dict(Some(mut elements)) = dict {
+//         if let Some(pos) = elements.iter().position(|(k, _)| *k == key) {
+//             elements.remove(pos);
+//             Ok(Expression::Dict(Some(elements)))
+//         } else {
+//             Err(format!("Key not found in Dict"))
+//         }
+//     } else {
+//         Err(format!("Expected a Dict"))
+//     }
+// }
+
+fn eval_remove_hash(
+    hash: Expression, 
+    key: Expression, 
+    _env: &Environment
+) -> Result<Expression, ErrorMessage> {
+    if let Expression::Hash(Some(mut map)) = hash {
+        if map.remove(&key).is_some() {
+            Ok(Expression::Hash(Some(map)))
+        } else {
+            Err(format!("Key not found in Hash"))
+        }
     } else {
         Err(format!("Expected a Hash"))
     }
@@ -157,52 +293,11 @@
     for element in elements {
         let eval_elem = eval(element,env)?;
         eval_elements.push(eval_elem);
-=======
-        Statement::Block(stmts) => execute_block(stmts, &new_env),
-        Statement::While(cond, stmt) => {
-            let mut value = eval(*cond.clone(), &new_env)?;
-            loop {
-                match value {
-                    EnvValue::Exp(Expression::CTrue) => {
-                        match execute(*stmt.clone(), &new_env)? {
-                            ControlFlow::Continue(control_env) => {
-                                new_env = control_env;
-                                value = eval(*cond.clone(), &new_env)?;
-                            }
-                            ControlFlow::Return(value) => return Ok(ControlFlow::Return(value)),
-                        }
-                    }
-                    EnvValue::Exp(Expression::CFalse) => return Ok(ControlFlow::Continue(new_env)),
-                    _ => unreachable!(),
-                }
-            }
-        }
-        Statement::Sequence(s1, s2) => match execute(*s1, &new_env)? {
-            ControlFlow::Continue(control_env) => {
-                new_env = control_env;
-                execute(*s2, &new_env)
-            }
-            ControlFlow::Return(value) => return Ok(ControlFlow::Return(value)),
-        },
-        Statement::FuncDef(name, func) => {
-            new_env.insert(
-                name.clone(),
-                (Some(EnvValue::Func(func.clone())), func.kind.clone()),
-            );
-            Ok(ControlFlow::Continue(new_env))
-        }
-        Statement::Return(exp) => {
-            let value = eval(*exp, &new_env)?;
-            Ok(ControlFlow::Return(value))
-        }
-        _ => Err(String::from("not implemented yet")),
->>>>>>> f47acc8f
     }
 
     Ok(Expression::List(eval_elements))
 }
 
-<<<<<<< HEAD
 fn eval_concat_list(list1:Expression, list2:Expression, env: &Environment)
 ->Result<Expression,ErrorMessage>{
 
@@ -264,24 +359,11 @@
             if elements.is_empty() {
                 return Ok(Expression::Set(vec![eval_new_element]));
             }
-
-            let first_element = &elements[0];
-            match (first_element, &eval_new_element) {
-                (Expression::CInt(_), Expression::CInt(_)) |
-                (Expression::CReal(_), Expression::CReal(_)) |
-                (Expression::CString(_), Expression::CString(_)) => {
-                    let mut updated_elements = elements.clone();
-                    updated_elements.push(eval_new_element);
-                    return Ok(Expression::Set(updated_elements));
-                }
-                _ => {
-                    return Err(format!(
-                        "Type {:?} does not match type {:?}",
-                        eval_new_element, first_element
-                    ));
-                }
-            }
-        }
+            let mut updated_elements = elements.clone();
+            updated_elements.push(eval_new_element);
+            return Ok(Expression::Set(updated_elements));
+                
+            }
         _ => {
             return Err("Provided expression is not a list".to_string());
         }
@@ -298,44 +380,10 @@
                 return Ok(Expression::List(vec![eval_new_element]));
             }
 
-            let first_element = &elements[0];
-            match (first_element, &eval_new_element) {
-                (Expression::CInt(_), Expression::CInt(_)) |
-                (Expression::CReal(_), Expression::CReal(_)) |
-                (Expression::CString(_), Expression::CString(_)) => {
-                    let mut updated_elements = elements.clone();
-                    updated_elements.insert(0,eval_new_element);
-                    return Ok(Expression::List(updated_elements));
-                }
-                _ => {
-                    return Err(format!(
-                        "Type {:?} does not match type {:?}",
-                        eval_new_element, first_element
-                    ));
-                }
-            }
-        }
-        Expression::Set(ref elements) => {
-            if elements.is_empty() {
-                return Ok(Expression::Set(vec![eval_new_element]));
-            }
-
-            let first_element = &elements[0];
-            match (first_element, &eval_new_element) {
-                (Expression::CInt(_), Expression::CInt(_)) |
-                (Expression::CReal(_), Expression::CReal(_)) |
-                (Expression::CString(_), Expression::CString(_)) => {
-                    let mut updated_elements = elements.clone();
-                    updated_elements.insert(0,eval_new_element);
-                    return Ok(Expression::Set(updated_elements));
-                }
-                _ => {
-                    return Err(format!(
-                        "Type {:?} does not match type {:?}",
-                        eval_new_element, first_element
-                    ));
-                }
-            }
+            let mut updated_elements = elements.clone();
+            updated_elements.insert(0,eval_new_element);
+            return Ok(Expression::List(updated_elements));
+
         }
         _ => {
             return Err("Provided expression is not a list".to_string());
@@ -356,39 +404,12 @@
                 Ok(Expression::Tuple(vec![Expression::List(vec), removed_item]))
             } else {
                 Err(String::from("Error has ocurred on pop"))
-=======
-fn call(name: Name, args: Vec<Expression>, env: &Environment<EnvValue>) -> Result<EnvValue, ErrorMessage> {
-    match env.get(&name) {
-        Some((Some(EnvValue::Func(func)), _)) => {
-            let mut new_env = Environment::new();
-
-            // Copy global functions
-            for (key, (value, _)) in env.iter() {
-                if let Some(EnvValue::Func(_)) = value {
-                    new_env.insert(key.clone(), (value.clone(), Type::TFunction));
-                }
-            }
-
-            // Bind arguments
-            if let Some(params) = &func.params {
-                for (param, arg) in params.iter().zip(args) {
-                    let arg_value = eval(arg, env)?;
-                    new_env.insert(param.0.clone(), (Some(arg_value), param.1.clone()));
-                }
-            }
-
-            // Execute function
-            match execute(*func.body.clone(), &new_env)? {
-                ControlFlow::Return(value) => Ok(value),
-                ControlFlow::Continue(_) => Err("Function did not return a value".to_string()),
->>>>>>> f47acc8f
-            }
-        }
-        _ => Err(format!("Function {} not found", name)),
-    }
-}
-
-<<<<<<< HEAD
+            }
+        }
+        _ => Err(String::from("Expected a list for pop operation.")),
+    }
+}
+
 fn eval_pop_front_list(list: Expression, env: &Environment)
 ->Result<Expression,ErrorMessage>{
     let eval_list = eval(list.clone(), env)?;
@@ -469,67 +490,130 @@
             Ok(Expression::CInt(elem))
         }
         _=> Err(String::from("First argument must be a list"))
-=======
-fn is_constant(exp: Expression) -> bool {
-    match exp {
-        Expression::CTrue => true,
-        Expression::CFalse => true,
-        Expression::CInt(_) => true,
-        Expression::CReal(_) => true,
-        Expression::CString(_) => true,
-        _ => false,
-    }
-}
-
-fn lookup(name: String, env: &Environment<EnvValue>) -> Result<EnvValue, ErrorMessage> {
-    let mut curr_scope = env.scope_key();
-
-    loop {
-        let frame = env.get_frame(curr_scope.clone());
-
-        match frame.variables.get(&name) {
-            Some(value) => return Ok(value.clone()),
-            None => curr_scope = frame.parent_key.clone().unwrap(),
-        }
->>>>>>> f47acc8f
-    }
+    }
+}
+
+fn eval_union_set(set1:Expression, set2:Expression, env: &Environment)
+->Result<Expression,ErrorMessage>{
+
+    let set1_eval = eval(set1,&env)?;
+    let set2_eval = eval(set2,&env)?;
+
+    match(set1_eval, set2_eval){
+
+        (Expression::Set(vec1),
+        Expression::Set(vec2))=>{
+            let set1: HashSet<_> = vec1.into_iter().collect();
+            let set2: HashSet<_> = vec2.into_iter().collect();
+
+            // Aplicar a união dos conjuntos
+            let uniao: HashSet<_> = set1.union(&set2).cloned().collect();
+
+            // Converter de volta para Vec e retornar
+            Ok(Expression::Set(uniao.into_iter().collect()))
+        }
+        _=>Err(String::from("Expected two sets as arguments."))
+    }
+
+}
+
+fn eval_intersection_set(set1:Expression, set2:Expression, env: &Environment)
+->Result<Expression,ErrorMessage>{
+
+    let set1_eval = eval(set1,&env)?;
+    let set2_eval = eval(set2,&env)?;
+
+    match(set1_eval, set2_eval){
+
+        (Expression::Set(vec1),
+        Expression::Set(vec2))=>{
+            let set1: HashSet<_> = vec1.into_iter().collect();
+            let set2: HashSet<_> = vec2.into_iter().collect();
+
+            // Aplicar a interseção dos conjuntos
+            let intersecao: HashSet<_> = set1.intersection(&set2).cloned().collect();
+
+            // Converter de volta para Vec e retornar
+            Ok(Expression::Set(intersecao.into_iter().collect()))
+        }
+        _=>Err(String::from("Expected two sets as arguments."))
+    }
+
+}
+
+fn eval_difference_set(set1:Expression, set2:Expression, env: &Environment)
+->Result<Expression,ErrorMessage>{
+
+    let set1_eval = eval(set1,&env)?;
+    let set2_eval = eval(set2,&env)?;
+
+    match(set1_eval, set2_eval){
+
+        (Expression::Set(vec1),
+        Expression::Set(vec2))=>{
+            let set1: HashSet<_> = vec1.into_iter().collect();
+            let set2: HashSet<_> = vec2.into_iter().collect();
+
+            // Aplicar a diferença entre os elementos do conjunto um comparado com o conjunto dois
+            let diferenca: HashSet<_> = set1.difference(&set2).cloned().collect();
+
+            // Converter de volta para Vec e retornar
+            Ok(Expression::Set(diferenca.into_iter().collect()))
+        }
+        _=>Err(String::from("Expected two sets as arguments."))
+    }
+
+}
+
+fn eval_disjunction_set(set1:Expression, set2:Expression, env: &Environment)
+->Result<Expression,ErrorMessage>{
+
+    let set1_eval = eval(set1,&env)?;
+    let set2_eval = eval(set2,&env)?;
+
+    match(set1_eval, set2_eval){
+
+        (Expression::Set(vec1),
+        Expression::Set(vec2))=>{
+            let set1: HashSet<_> = vec1.into_iter().collect();
+            let set2: HashSet<_> = vec2.into_iter().collect();
+
+            // Aplicar a disjuncao dos conjuntos
+            let disjuncao: HashSet<_> = set1.symmetric_difference(&set2).cloned().collect();
+
+            // Converter de volta para Vec e retornar
+            Ok(Expression::Set(disjuncao.into_iter().collect()))
+        }
+        _=>Err(String::from("Expected two sets as arguments."))
+    }
+
 }
 
 /* Arithmetic Operations */
 fn eval_binary_arith_op<F>(
     lhs: Expression,
     rhs: Expression,
-    env: &Environment<EnvValue>,
+    env: &Environment,
     op: F,
     error_msg: &str,
-) -> Result<EnvValue, ErrorMessage>
+) -> Result<Expression, ErrorMessage>
 where
     F: Fn(f64, f64) -> f64,
 {
     let v1 = eval(lhs, env)?;
     let v2 = eval(rhs, env)?;
     match (v1, v2) {
-        (EnvValue::Exp(Expression::CInt(v1)), EnvValue::Exp(Expression::CInt(v2))) => Ok(
-            EnvValue::Exp(Expression::CInt(op(v1 as f64, v2 as f64) as i32)),
-        ),
-        (EnvValue::Exp(Expression::CInt(v1)), EnvValue::Exp(Expression::CReal(v2))) => {
-            Ok(EnvValue::Exp(Expression::CReal(op(v1 as f64, v2))))
-        }
-        (EnvValue::Exp(Expression::CReal(v1)), EnvValue::Exp(Expression::CInt(v2))) => {
-            Ok(EnvValue::Exp(Expression::CReal(op(v1, v2 as f64))))
-        }
-        (EnvValue::Exp(Expression::CReal(v1)), EnvValue::Exp(Expression::CReal(v2))) => {
-            Ok(EnvValue::Exp(Expression::CReal(op(v1, v2))))
-        }
+        (Expression::CInt(v1), Expression::CInt(v2)) => {
+            Ok(Expression::CInt(op(v1 as f64, v2 as f64) as i32))
+        }
+        (Expression::CInt(v1), Expression::CReal(v2)) => Ok(Expression::CReal(op(v1 as f64, v2))),
+        (Expression::CReal(v1), Expression::CInt(v2)) => Ok(Expression::CReal(op(v1, v2 as f64))),
+        (Expression::CReal(v1), Expression::CReal(v2)) => Ok(Expression::CReal(op(v1, v2))),
         _ => Err(error_msg.to_string()),
     }
 }
 
-fn add(
-    lhs: Expression,
-    rhs: Expression,
-    env: &Environment<EnvValue>,
-) -> Result<EnvValue, ErrorMessage> {
+fn add(lhs: Expression, rhs: Expression, env: &Environment) -> Result<Expression, ErrorMessage> {
     eval_binary_arith_op(
         lhs,
         rhs,
@@ -539,11 +623,7 @@
     )
 }
 
-fn sub(
-    lhs: Expression,
-    rhs: Expression,
-    env: &Environment<EnvValue>,
-) -> Result<EnvValue, ErrorMessage> {
+fn sub(lhs: Expression, rhs: Expression, env: &Environment) -> Result<Expression, ErrorMessage> {
     eval_binary_arith_op(
         lhs,
         rhs,
@@ -553,11 +633,7 @@
     )
 }
 
-fn mul(
-    lhs: Expression,
-    rhs: Expression,
-    env: &Environment<EnvValue>,
-) -> Result<EnvValue, ErrorMessage> {
+fn mul(lhs: Expression, rhs: Expression, env: &Environment) -> Result<Expression, ErrorMessage> {
     eval_binary_arith_op(
         lhs,
         rhs,
@@ -567,11 +643,7 @@
     )
 }
 
-fn div(
-    lhs: Expression,
-    rhs: Expression,
-    env: &Environment<EnvValue>,
-) -> Result<EnvValue, ErrorMessage> {
+fn div(lhs: Expression, rhs: Expression, env: &Environment) -> Result<Expression, ErrorMessage> {
     eval_binary_arith_op(
         lhs,
         rhs,
@@ -581,41 +653,38 @@
     )
 }
 
+fn rmd(lhs: Expression, rhs: Expression, env: &Environment) -> Result<Expression, ErrorMessage> {
+    eval_binary_arith_op(
+        lhs,
+        rhs,
+        env,
+        |a, b| a % b,
+        "Remainder operation '(%)' is only defined for numbers (integers and real).",
+    )
+}
 /* Boolean Expressions */
 fn eval_binary_boolean_op<F>(
     lhs: Expression,
     rhs: Expression,
-    env: &Environment<EnvValue>,
+    env: &Environment,
     op: F,
     error_msg: &str,
-) -> Result<EnvValue, ErrorMessage>
+) -> Result<Expression, ErrorMessage>
 where
     F: Fn(bool, bool) -> Expression,
 {
     let v1 = eval(lhs, env)?;
     let v2 = eval(rhs, env)?;
     match (v1, v2) {
-        (EnvValue::Exp(Expression::CTrue), EnvValue::Exp(Expression::CTrue)) => {
-            Ok(EnvValue::Exp(op(true, true)))
-        }
-        (EnvValue::Exp(Expression::CTrue), EnvValue::Exp(Expression::CFalse)) => {
-            Ok(EnvValue::Exp(op(true, false)))
-        }
-        (EnvValue::Exp(Expression::CFalse), EnvValue::Exp(Expression::CTrue)) => {
-            Ok(EnvValue::Exp(op(false, true)))
-        }
-        (EnvValue::Exp(Expression::CFalse), EnvValue::Exp(Expression::CFalse)) => {
-            Ok(EnvValue::Exp(op(false, false)))
-        }
+        (Expression::CTrue, Expression::CTrue) => Ok(op(true, true)),
+        (Expression::CTrue, Expression::CFalse) => Ok(op(true, false)),
+        (Expression::CFalse, Expression::CTrue) => Ok(op(false, true)),
+        (Expression::CFalse, Expression::CFalse) => Ok(op(false, false)),
         _ => Err(error_msg.to_string()),
     }
 }
 
-fn and(
-    lhs: Expression,
-    rhs: Expression,
-    env: &Environment<EnvValue>,
-) -> Result<EnvValue, ErrorMessage> {
+fn and(lhs: Expression, rhs: Expression, env: &Environment) -> Result<Expression, ErrorMessage> {
     eval_binary_boolean_op(
         lhs,
         rhs,
@@ -631,11 +700,7 @@
     )
 }
 
-fn or(
-    lhs: Expression,
-    rhs: Expression,
-    env: &Environment<EnvValue>,
-) -> Result<EnvValue, ErrorMessage> {
+fn or(lhs: Expression, rhs: Expression, env: &Environment) -> Result<Expression, ErrorMessage> {
     eval_binary_boolean_op(
         lhs,
         rhs,
@@ -651,11 +716,11 @@
     )
 }
 
-fn not(lhs: Expression, env: &Environment<EnvValue>) -> Result<EnvValue, ErrorMessage> {
+fn not(lhs: Expression, env: &Environment) -> Result<Expression, ErrorMessage> {
     let v = eval(lhs, env)?;
     match v {
-        EnvValue::Exp(Expression::CTrue) => Ok(EnvValue::Exp(Expression::CFalse)),
-        EnvValue::Exp(Expression::CFalse) => Ok(EnvValue::Exp(Expression::CTrue)),
+        Expression::CTrue => Ok(Expression::CFalse),
+        Expression::CFalse => Ok(Expression::CTrue),
         _ => Err(String::from("'not' is only defined for booleans.")),
     }
 }
@@ -664,37 +729,25 @@
 fn eval_binary_rel_op<F>(
     lhs: Expression,
     rhs: Expression,
-    env: &Environment<EnvValue>,
+    env: &Environment,
     op: F,
     error_msg: &str,
-) -> Result<EnvValue, ErrorMessage>
+) -> Result<Expression, ErrorMessage>
 where
     F: Fn(f64, f64) -> Expression,
 {
     let v1 = eval(lhs, env)?;
     let v2 = eval(rhs, env)?;
     match (v1, v2) {
-        (EnvValue::Exp(Expression::CInt(v1)), EnvValue::Exp(Expression::CInt(v2))) => {
-            Ok(EnvValue::Exp(op(v1 as f64, v2 as f64)))
-        }
-        (EnvValue::Exp(Expression::CInt(v1)), EnvValue::Exp(Expression::CReal(v2))) => {
-            Ok(EnvValue::Exp(op(v1 as f64, v2)))
-        }
-        (EnvValue::Exp(Expression::CReal(v1)), EnvValue::Exp(Expression::CInt(v2))) => {
-            Ok(EnvValue::Exp(op(v1, v2 as f64)))
-        }
-        (EnvValue::Exp(Expression::CReal(v1)), EnvValue::Exp(Expression::CReal(v2))) => {
-            Ok(EnvValue::Exp(op(v1, v2)))
-        }
+        (Expression::CInt(v1), Expression::CInt(v2)) => Ok(op(v1 as f64, v2 as f64)),
+        (Expression::CInt(v1), Expression::CReal(v2)) => Ok(op(v1 as f64, v2)),
+        (Expression::CReal(v1), Expression::CInt(v2)) => Ok(op(v1, v2 as f64)),
+        (Expression::CReal(v1), Expression::CReal(v2)) => Ok(op(v1, v2)),
         _ => Err(error_msg.to_string()),
     }
 }
 
-fn eq(
-    lhs: Expression,
-    rhs: Expression,
-    env: &Environment<EnvValue>,
-) -> Result<EnvValue, ErrorMessage> {
+fn eq(lhs: Expression, rhs: Expression, env: &Environment) -> Result<Expression, ErrorMessage> {
     eval_binary_rel_op(
         lhs,
         rhs,
@@ -710,11 +763,7 @@
     )
 }
 
-fn gt(
-    lhs: Expression,
-    rhs: Expression,
-    env: &Environment<EnvValue>,
-) -> Result<EnvValue, ErrorMessage> {
+fn gt(lhs: Expression, rhs: Expression, env: &Environment) -> Result<Expression, ErrorMessage> {
     eval_binary_rel_op(
         lhs,
         rhs,
@@ -730,11 +779,7 @@
     )
 }
 
-fn lt(
-    lhs: Expression,
-    rhs: Expression,
-    env: &Environment<EnvValue>,
-) -> Result<EnvValue, ErrorMessage> {
+fn lt(lhs: Expression, rhs: Expression, env: &Environment) -> Result<Expression, ErrorMessage> {
     eval_binary_rel_op(
         lhs,
         rhs,
@@ -750,11 +795,7 @@
     )
 }
 
-fn gte(
-    lhs: Expression,
-    rhs: Expression,
-    env: &Environment<EnvValue>,
-) -> Result<EnvValue, ErrorMessage> {
+fn gte(lhs: Expression, rhs: Expression, env: &Environment) -> Result<Expression, ErrorMessage> {
     eval_binary_rel_op(
         lhs,
         rhs,
@@ -770,11 +811,7 @@
     )
 }
 
-fn lte(
-    lhs: Expression,
-    rhs: Expression,
-    env: &Environment<EnvValue>,
-) -> Result<EnvValue, ErrorMessage> {
+fn lte(lhs: Expression, rhs: Expression, env: &Environment) -> Result<Expression, ErrorMessage> {
     eval_binary_rel_op(
         lhs,
         rhs,
@@ -790,14 +827,47 @@
     )
 }
 
+pub fn execute(stmt: Statement, env: Environment) -> Result<Environment, ErrorMessage> {
+    match stmt {
+        Statement::Assignment(name, exp) => {
+            let value = eval(*exp, &env)?;
+            let mut new_env = env;
+            new_env.insert(name.clone(), value);
+            Ok(new_env.clone())
+        }
+        Statement::IfThenElse(cond, stmt_then, stmt_else) => {
+            let value = eval(*cond, &env)?;
+            match value {
+                Expression::CTrue => execute(*stmt_then, env),
+                Expression::CFalse => match stmt_else {
+                    Some(else_statement) => execute(*else_statement, env),
+                    None => Ok(env),
+                },
+                _ => Err(String::from("expecting a boolean value.")),
+            }
+        }
+        Statement::While(cond, stmt) => {
+            let mut value = eval(*cond.clone(), &env)?;
+            let mut new_env = env;
+            while value == Expression::CTrue {
+                new_env = execute(*stmt.clone(), new_env.clone())?;
+                value = eval(*cond.clone(), &new_env.clone())?;
+            }
+
+            Ok(new_env)
+        }
+        Statement::Sequence(s1, s2) => execute(*s1, env).and_then(|new_env| execute(*s2, new_env)),
+        _ => Err(String::from("not implemented yet")),
+    }
+}
+
 #[cfg(test)]
 mod tests {
+
     //use std::hash::Hash;
     use super::*;
     use crate::ir::ast::Expression::*;
-    use crate::ir::ast::Function;
     use crate::ir::ast::Statement::*;
-    use crate::ir::ast::Type::*;
     use approx::relative_eq;
 
     #[test]
@@ -853,6 +923,140 @@
         );
     }
 
+    #[test]
+    fn eval_union_set(){
+        let env = HashMap::new();
+
+        let set1 = Expression::Set(vec![
+            Expression::CInt(5), Expression::CInt(10), Expression::CInt(15)]);
+
+        let set2 = Expression::Set(vec![
+            Expression::CInt(20), Expression::CInt(25), Expression::CInt(30)]);
+
+        let result = eval(Expression::Union(Box::new(set1), Box::new(set2)), &env).unwrap();
+
+        assert_eq!(
+            result,
+            Expression::Set(vec![
+                Expression::CInt(5), 
+                Expression::CInt(10), 
+                Expression::CInt(15), 
+                Expression::CInt(20),
+                Expression::CInt(25),
+                Expression::CInt(30),
+            ])
+        );
+    }
+
+    #[test]
+    fn eval_intersection_set() {
+        let env = HashMap::new();
+
+        let set1 = Expression::Set(vec![
+            Expression::CInt(1), Expression::CInt(2), Expression::CInt(3)]);
+
+        let set2 = Expression::Set(vec![
+            Expression::CInt(3), Expression::CInt(4), Expression::CInt(5)]);
+
+        let result = eval(Expression::Intersection(Box::new(set1), Box::new(set2)), &env).unwrap();
+
+        assert_eq!(
+            result,
+            Expression::Set(vec![
+                Expression::CInt(3),
+            ])
+        );
+    }
+
+    #[test]
+    fn eval_difference_set() {
+        let env = HashMap::new();
+
+        let set1 = Expression::Set(vec![
+            Expression::CInt(1), Expression::CInt(2), Expression::CInt(3)]);
+
+        let set2 = Expression::Set(vec![
+            Expression::CInt(3), Expression::CInt(4), Expression::CInt(5)]);
+
+        let result = eval(Expression::Difference(Box::new(set1), Box::new(set2)), &env).unwrap();
+
+        assert_eq!(
+            result,
+            Expression::Set(vec![
+                Expression::CInt(1),
+                Expression::CInt(2),
+            ])
+        );
+    }
+
+    #[test]
+    fn eval_disjunction_set() {
+        let env = HashMap::new();
+
+        let set1 = Expression::Set(vec![
+            Expression::CInt(1), Expression::CInt(2), Expression::CInt(3)]);
+
+        let set2 = Expression::Set(vec![
+            Expression::CInt(3), Expression::CInt(4), Expression::CInt(5)]);
+
+        let result = eval(Expression::Disjunction(Box::new(set1), Box::new(set2)), &env).unwrap();
+
+        assert_eq!(
+            result,
+            Expression::Set(vec![
+                Expression::CInt(1),
+                Expression::CInt(2),
+                Expression::CInt(4),
+                Expression::CInt(5),
+            ])
+        );
+    }
+
+    #[test]
+    fn eval_union_set_error() {
+        let env = HashMap::new();
+
+        let not_a_set = Expression::CInt(42);
+        let set = Expression::Set(vec![Expression::CInt(1), Expression::CInt(2)]);
+
+        let result = eval(Expression::Union(Box::new(not_a_set), Box::new(set)), &env);
+        assert!(result.is_err());
+    }
+
+    #[test]
+    fn eval_intersection_set_error() {
+        let env = HashMap::new();
+
+        let not_a_set = Expression::CInt(42);
+        let set = Expression::Set(vec![Expression::CInt(1), Expression::CInt(2)]);
+
+        let result = eval(Expression::Intersection(Box::new(not_a_set), Box::new(set)), &env);
+        assert!(result.is_err());
+    }
+
+    #[test]
+    fn eval_difference_set_error() {
+        let env = HashMap::new();
+
+        let not_a_set = Expression::CInt(42);
+        let set = Expression::Set(vec![Expression::CInt(1), Expression::CInt(2)]);
+
+        let result = eval(Expression::Difference(Box::new(not_a_set), Box::new(set)), &env);
+        assert!(result.is_err());
+    }
+
+    #[test]
+    fn eval_disjunction_set_error() {
+        let env = HashMap::new();
+
+        let not_a_set = Expression::CInt(42);
+        let set = Expression::Set(vec![Expression::CInt(1), Expression::CInt(2)]);
+
+        let result = eval(Expression::Disjunction(Box::new(not_a_set), Box::new(set)), &env);
+        assert!(result.is_err());
+    }
+
+
     // #[test]
     // fn eval_create_dict_t() {
     //     let elements = vec![
@@ -1206,151 +1410,124 @@
 
     #[test]
     fn eval_constant() {
-        let env: Environment<EnvValue> = Environment::new();
-
+        let env = HashMap::new();
         let c10 = CInt(10);
         let c20 = CInt(20);
 
-        assert_eq!(eval(c10, &env), Ok(EnvValue::Exp(CInt(10))));
-        assert_eq!(eval(c20, &env), Ok(EnvValue::Exp(CInt(20))));
+        assert_eq!(eval(c10, &env), Ok(CInt(10)));
+        assert_eq!(eval(c20, &env), Ok(CInt(20)));
     }
 
     #[test]
     fn eval_add_expression1() {
-        let env: Environment<EnvValue> = Environment::new();
-
+        let env = HashMap::new();
         let c10 = CInt(10);
         let c20 = CInt(20);
         let add1 = Add(Box::new(c10), Box::new(c20));
-
-        assert_eq!(eval(add1, &env), Ok(EnvValue::Exp(CInt(30))));
+        assert_eq!(eval(add1, &env), Ok(CInt(30)));
     }
 
     #[test]
     fn eval_add_expression2() {
-        let env: Environment<EnvValue> = Environment::new();
-
+        let env = HashMap::new();
         let c10 = CInt(10);
         let c20 = CInt(20);
         let c30 = CInt(30);
         let add1 = Add(Box::new(c10), Box::new(c20));
         let add2 = Add(Box::new(add1), Box::new(c30));
-
-        assert_eq!(eval(add2, &env), Ok(EnvValue::Exp(CInt(60))));
+        assert_eq!(eval(add2, &env), Ok(CInt(60)));
     }
 
     #[test]
     fn eval_add_expression3() {
-        let env: Environment<EnvValue> = Environment::new();
-
+        let env = HashMap::new();
         let c10 = CInt(10);
         let c20 = CReal(20.5);
         let add1 = Add(Box::new(c10), Box::new(c20));
-
-        assert_eq!(eval(add1, &env), Ok(EnvValue::Exp(CReal(30.5))));
+        assert_eq!(eval(add1, &env), Ok(CReal(30.5)));
     }
 
     #[test]
     fn eval_sub_expression1() {
-        let env: Environment<EnvValue> = Environment::new();
-
+        let env = HashMap::new();
         let c10 = CInt(10);
         let c20 = CInt(20);
         let sub1 = Sub(Box::new(c20), Box::new(c10));
-
-        assert_eq!(eval(sub1, &env), Ok(EnvValue::Exp(CInt(10))));
+        assert_eq!(eval(sub1, &env), Ok(CInt(10)));
     }
 
     #[test]
     fn eval_sub_expression2() {
-        let env: Environment<EnvValue> = Environment::new();
-
+        let env = HashMap::new();
         let c100 = CInt(100);
         let c200 = CInt(300);
         let sub1 = Sub(Box::new(c200), Box::new(c100));
-
-        assert_eq!(eval(sub1, &env), Ok(EnvValue::Exp(CInt(200))));
+        assert_eq!(eval(sub1, &env), Ok(CInt(200)));
     }
 
     #[test]
     fn eval_sub_expression3() {
-        let env: Environment<EnvValue> = Environment::new();
-
+        let env = HashMap::new();
         let c100 = CReal(100.5);
         let c300 = CInt(300);
         let sub1 = Sub(Box::new(c300), Box::new(c100));
-
-        assert_eq!(eval(sub1, &env), Ok(EnvValue::Exp(CReal(199.5))));
+        assert_eq!(eval(sub1, &env), Ok(CReal(199.5)));
     }
 
     #[test]
     fn eval_mul_expression1() {
-        let env: Environment<EnvValue> = Environment::new();
-
+        let env = HashMap::new();
         let c10 = CInt(10);
         let c20 = CInt(20);
         let mul1 = Mul(Box::new(c10), Box::new(c20));
-
-        assert_eq!(eval(mul1, &env), Ok(EnvValue::Exp(CInt(200))));
+        assert_eq!(eval(mul1, &env), Ok(CInt(200)));
     }
 
     #[test]
     fn eval_mul_expression2() {
-        let env: Environment<EnvValue> = Environment::new();
-
+        let env = HashMap::new();
         let c10 = CReal(10.5);
         let c20 = CInt(20);
         let mul1 = Mul(Box::new(c10), Box::new(c20));
-
-        assert_eq!(eval(mul1, &env), Ok(EnvValue::Exp(CReal(210.0))));
+        assert_eq!(eval(mul1, &env), Ok(CReal(210.0)));
     }
 
     #[test]
     fn eval_div_expression1() {
-        let env: Environment<EnvValue> = Environment::new();
-
+        let env = HashMap::new();
         let c10 = CInt(10);
         let c20 = CInt(20);
         let div1 = Div(Box::new(c20), Box::new(c10));
-
-        assert_eq!(eval(div1, &env), Ok(EnvValue::Exp(CInt(2))));
+        assert_eq!(eval(div1, &env), Ok(CInt(2)));
     }
 
     #[test]
     fn eval_div_expression2() {
-        let env: Environment<EnvValue> = Environment::new();
-
+        let env = HashMap::new();
         let c10 = CInt(10);
         let c3 = CInt(3);
         let div1 = Div(Box::new(c10), Box::new(c3));
-
-        assert_eq!(eval(div1, &env), Ok(EnvValue::Exp(CInt(3))));
+        assert_eq!(eval(div1, &env), Ok(CInt(3)));
     }
 
     #[test]
     fn eval_div_expression3() {
-        let env: Environment<EnvValue> = Environment::new();
-
+        let env = HashMap::new();
         let c3 = CInt(3);
         let c21 = CInt(21);
         let div1 = Div(Box::new(c21), Box::new(c3));
-
-        assert_eq!(eval(div1, &env), Ok(EnvValue::Exp(CInt(7))));
+        assert_eq!(eval(div1, &env), Ok(CInt(7)));
     }
 
     #[test]
     fn eval_div_expression4() {
-        let env: Environment<EnvValue> = Environment::new();
-
+        let env = HashMap::new();
         let c10 = CInt(10);
         let c3 = CReal(3.0);
         let div1 = Div(Box::new(c10), Box::new(c3));
         let res = eval(div1, &env);
-
         match res {
-            Ok(EnvValue::Exp(Expression::CReal(v))) => {
-                assert!(relative_eq!(v, 3.3333333333333335, epsilon = f64::EPSILON))
-            }
+            Ok(CReal(v)) => assert!(relative_eq!(v, 3.3333333333333335, epsilon = f64::EPSILON)),
             Err(msg) => assert!(false, "{}", msg),
             _ => assert!(false, "Not expected."),
         }
@@ -1358,55 +1535,51 @@
 
     #[test]
     fn eval_variable() {
-        let mut env = Environment::new();
-        env.insert_variable("x".to_string(), EnvValue::Exp(CInt(10)));
-        env.insert_variable("y".to_string(), EnvValue::Exp(CInt(20)));
-
+        let env = HashMap::from([(String::from("x"), CInt(10)), (String::from("y"), CInt(20))]);
         let v1 = Var(String::from("x"));
         let v2 = Var(String::from("y"));
-
-        assert_eq!(eval(v1, &env), Ok(EnvValue::Exp(CInt(10))));
-        assert_eq!(eval(v2, &env), Ok(EnvValue::Exp(CInt(20))));
+        assert_eq!(eval(v1, &env), Ok(CInt(10)));
+        assert_eq!(eval(v2, &env), Ok(CInt(20)));
     }
 
     #[test]
     fn eval_expression_with_variables() {
-        let mut env = Environment::new();
-        env.insert_variable("a".to_string(), EnvValue::Exp(CInt(5)));
-        env.insert_variable("b".to_string(), EnvValue::Exp(CInt(3)));
-
+        let env = HashMap::from([(String::from("a"), CInt(5)), (String::from("b"), CInt(3))]);
         let expr = Mul(
             Box::new(Var(String::from("a"))),
             Box::new(Add(Box::new(Var(String::from("b"))), Box::new(CInt(2)))),
         );
-
-        assert_eq!(eval(expr, &env), Ok(EnvValue::Exp(CInt(25))));
+        assert_eq!(eval(expr, &env), Ok(CInt(25)));
     }
 
     #[test]
     fn eval_nested_expressions() {
-        let env: Environment<EnvValue> = Environment::new();
-
+        let env = HashMap::new();
         let expr = Add(
             Box::new(Mul(Box::new(CInt(2)), Box::new(CInt(3)))),
             Box::new(Sub(Box::new(CInt(10)), Box::new(CInt(4)))),
         );
-
-        assert_eq!(eval(expr, &env), Ok(EnvValue::Exp(CInt(12))));
+        assert_eq!(eval(expr, &env), Ok(CInt(12)));
+    }
+
+    #[test]
+    fn eval_variable_not_found() {
+        let env = HashMap::new();
+        let var_expr = Var(String::from("z"));
+
+        assert_eq!(
+            eval(var_expr, &env),
+            Err(String::from("Variable z not found"))
+        );
     }
 
     #[test]
     fn execute_assignment() {
-        let env: Environment<EnvValue> = Environment::new();
-
-        let assign_stmt = Assignment(String::from("x"), Box::new(CInt(42)), Some(TInteger));
-
-        match execute(assign_stmt, &env) {
-            Ok(ControlFlow::Continue(new_env)) => assert_eq!(
-                new_env.search_frame("x".to_string()),
-                Some(&EnvValue::Exp(CInt(42)))
-            ),
-            Ok(ControlFlow::Return(_)) => assert!(false),
+        let env = HashMap::new();
+        let assign_stmt = Assignment(String::from("x"), Box::new(CInt(42)));
+
+        match execute(assign_stmt, env) {
+            Ok(new_env) => assert_eq!(new_env.get("x"), Some(&CInt(42))),
             Err(s) => assert!(false, "{}", s),
         }
     }
@@ -1416,8 +1589,8 @@
         /*
          * (a test case for the following program)
          *
-         * > x: TInteger = 10
-         * > y: TInteger = 0
+         * > x = 10
+         * > y = 0
          * > while x >= 0:
          * >   y = y + x
          * >   x = x - 1
@@ -1425,23 +1598,20 @@
          * After executing this program, 'x' must be zero and
          * 'y' must be 55.
          */
-
-        let env: Environment<EnvValue> = Environment::new();
-
-        let a1 = Assignment(String::from("x"), Box::new(CInt(10)), Some(TInteger));
-        let a2 = Assignment(String::from("y"), Box::new(CInt(0)), Some(TInteger));
+        let env = HashMap::new();
+
+        let a1 = Assignment(String::from("x"), Box::new(CInt(10)));
+        let a2 = Assignment(String::from("y"), Box::new(CInt(0)));
         let a3 = Assignment(
             String::from("y"),
             Box::new(Add(
                 Box::new(Var(String::from("y"))),
                 Box::new(Var(String::from("x"))),
             )),
-            None,
         );
         let a4 = Assignment(
             String::from("x"),
             Box::new(Sub(Box::new(Var(String::from("x"))), Box::new(CInt(1)))),
-            None,
         );
 
         let seq1 = Sequence(Box::new(a3), Box::new(a4));
@@ -1454,18 +1624,11 @@
         let seq2 = Sequence(Box::new(a2), Box::new(while_statement));
         let program = Sequence(Box::new(a1), Box::new(seq2));
 
-        match execute(program, &env) {
-            Ok(ControlFlow::Continue(new_env)) => {
-                assert_eq!(
-                    new_env.search_frame("y".to_string()),
-                    Some(&EnvValue::Exp(CInt(55)))
-                );
-                assert_eq!(
-                    new_env.search_frame("x".to_string()),
-                    Some(&EnvValue::Exp(CInt(0)))
-                );
-            }
-            Ok(ControlFlow::Return(_)) => assert!(false),
+        match execute(program, env) {
+            Ok(new_env) => {
+                assert_eq!(new_env.get("y"), Some(&CInt(55)));
+                assert_eq!(new_env.get("x"), Some(&CInt(0)));
+            }
             Err(s) => assert!(false, "{}", s),
         }
     }
@@ -1475,20 +1638,19 @@
         /*
          * Test for simple if-then-else statement
          *
-         * > x: TInteger = 10
+         * > x = 10
          * > if x > 5:
-         * >   y: TInteger = 1
+         * >   y = 1
          * > else:
-         * >   y: TInteger = 0
+         * >   y = 0
          *
          * After executing, 'y' should be 1.
          */
-
-        let env: Environment<EnvValue> = Environment::new();
+        let env = HashMap::new();
 
         let condition = GT(Box::new(Var(String::from("x"))), Box::new(CInt(5)));
-        let then_stmt = Assignment(String::from("y"), Box::new(CInt(1)), Some(TInteger));
-        let else_stmt = Assignment(String::from("y"), Box::new(CInt(0)), Some(TInteger));
+        let then_stmt = Assignment(String::from("y"), Box::new(CInt(1)));
+        let else_stmt = Assignment(String::from("y"), Box::new(CInt(0)));
 
         let if_statement = IfThenElse(
             Box::new(condition),
@@ -1496,15 +1658,11 @@
             Some(Box::new(else_stmt)),
         );
 
-        let setup_stmt = Assignment(String::from("x"), Box::new(CInt(10)), Some(TInteger));
+        let setup_stmt = Assignment(String::from("x"), Box::new(CInt(10)));
         let program = Sequence(Box::new(setup_stmt), Box::new(if_statement));
 
-        match execute(program, &env) {
-            Ok(ControlFlow::Continue(new_env)) => assert_eq!(
-                new_env.search_frame("y".to_string()),
-                Some(&EnvValue::Exp(CInt(1)))
-            ),
-            Ok(ControlFlow::Return(_)) => assert!(false),
+        match execute(program, env) {
+            Ok(new_env) => assert_eq!(new_env.get("y"), Some(&CInt(1))),
             Err(s) => assert!(false, "{}", s),
         }
     }
@@ -1514,8 +1672,8 @@
         /*
          * Test for simple if-then-else statement
          *
-         * > x: TInteger = 1
-         * > y: TInteger = 0
+         * > x = 1
+         * > y = 0
          * > if x == y:
          * >   y = 1
          * > else:
@@ -1526,22 +1684,22 @@
          * After executing, 'y' should be 2.
          */
 
-        let env: Environment<EnvValue> = Environment::new();
+        let env = HashMap::new();
 
         let second_condition = LT(Box::new(Var(String::from("x"))), Box::new(CInt(0)));
-        let second_then_stmt = Assignment(String::from("y"), Box::new(CInt(5)), None);
+        let second_then_stmt = Assignment(String::from("y"), Box::new(CInt(5)));
 
         let second_if_stmt =
             IfThenElse(Box::new(second_condition), Box::new(second_then_stmt), None);
 
-        let else_setup_stmt = Assignment(String::from("y"), Box::new(CInt(2)), None);
+        let else_setup_stmt = Assignment(String::from("y"), Box::new(CInt(2)));
         let else_stmt = Sequence(Box::new(else_setup_stmt), Box::new(second_if_stmt));
 
         let first_condition = EQ(
             Box::new(Var(String::from("x"))),
             Box::new(Var(String::from("y"))),
         );
-        let first_then_stmt = Assignment(String::from("y"), Box::new(CInt(1)), None);
+        let first_then_stmt = Assignment(String::from("y"), Box::new(CInt(1)));
 
         let first_if_stmt = IfThenElse(
             Box::new(first_condition),
@@ -1549,234 +1707,300 @@
             Some(Box::new(else_stmt)),
         );
 
-        let second_assignment = Assignment(String::from("y"), Box::new(CInt(0)), Some(TInteger));
+        let second_assignment = Assignment(String::from("y"), Box::new(CInt(0)));
         let setup_stmt = Sequence(Box::new(second_assignment), Box::new(first_if_stmt));
 
-        let first_assignment = Assignment(String::from("x"), Box::new(CInt(1)), Some(TInteger));
+        let first_assignment = Assignment(String::from("x"), Box::new(CInt(1)));
         let program = Sequence(Box::new(first_assignment), Box::new(setup_stmt));
 
-        match execute(program, &env) {
-            Ok(ControlFlow::Continue(new_env)) => assert_eq!(
-                new_env.search_frame("y".to_string()),
-                Some(&EnvValue::Exp(CInt(2)))
-            ),
-            Ok(ControlFlow::Return(_)) => assert!(false),
+        match execute(program, env) {
+            Ok(new_env) => assert_eq!(new_env.get("y"), Some(&CInt(2))),
             Err(s) => assert!(false, "{}", s),
         }
     }
 
-    // #[test]
-    // fn eval_while_loop_decrement() {
-    //     /*
-    //      * Test for while loop that decrements a variable
-    //      *
-    //      * > x = 3
-    //      * > y = 10
-    //      * > while x:
-    //      * >   y = y - 1
-    //      * >   x = x - 1
-    //      *
-    //      * After executing, 'y' should be 7 and 'x' should be 0.
-    //      */
-    //     let env = HashMap::new();
-
-    //     let a1 = Assignment(String::from("x"), Box::new(CInt(3))); -> corrigido parenteses extras.
-    //     let a2 = Assignment(String::from("y")), Box:new(CInt(10)));
-    //     let a3 = Assignment(
-    //         String::from("y")),
-    //         Box::new(Sub(
-    //             Box::new(Var(String::from("y"))),
-    //             Box::new(CInt(1)),
-    //         )),
-    //     );
-    //     let a4 = Assignment(
-    //         String::from("x")),
-    //         Box::new(Sub(
-    //             Box::new(Var(String::from("x"))),
-    //             Box::new(CInt(1)),
-    //         )),
-    //     );
-
-    //     let seq1 = Sequence(Box::new(a3), Box::new(a4));
-    //     let while_statement =
-    //         While(Box::new(Var(String::from("x"))), Box::new(seq1));
-    //     let program = Sequence(
-    //         Box::new(a1),
-    //         Box::new(Sequence(Box::new(a2), Box::new(while_statement))),
-    //     );
-
-    //     match execute(&program, env) {
-    //         Ok(new_env) => {
-    //             assert_eq!(new_env.get("y"), Some(&7));
-    //             assert_eq!(new_env.get("x"), Some(&0));
-    //         }
-    //         Err(s) => assert!(false, "{}", s),
-    //     }
-    // }
-
-    // #[test]
-    // fn eval_nested_if_statements() {
-    //     /*
-    //      * Test for nested if-then-else statements
-    //      *
-    //      * > x = 10
-    //      * > if x > 5:
-    //      * >   if x > 8:
-    //      * >     y = 1
-    //      * >   else:
-    //      * >     y = 2
-    //      * > else:
-    //      * >   y = 0
-    //      *
-    //      * After executing, 'y' should be 1.
-    //      */
-    //     let env = HashMap::new();
-
-    //     let inner_then_stmt =
-    //         Assignment(String::from("y")), Box:new(CInt(1)));
-    //     let inner_else_stmt =
-    //         Assignment(String::from("y")), Box:new(CInt(2)));
-    //     let inner_if_statement = Statement::IfThenElse(
-    //         Box::new(Var(String::from("x"))),
-    //         Box::new(inner_then_stmt),
-    //         Box::new(inner_else_stmt),
-    //     );
-
-    //     let outer_else_stmt =
-    //         Assignment(String::from("y")), Box:new(CInt(0)));
-    //     let outer_if_statement = Statement::IfThenElse(
-    //         Box::new(Var(String::from("x"))),
-    //         Box::new(inner_if_statement),
-    //         Box::new(outer_else_stmt),
-    //     );
-
-    //     let setup_stmt =
-    //         Assignment(String::from("x")), Box:new(CInt(10)));
-    //     let program = Sequence(Box::new(setup_stmt), Box::new(outer_if_statement));
-
-    //     match execute(&program, env) {
-    //         Ok(new_env) => assert_eq!(new_env.get("y"), Some(&1)),
-    //         Err(s) => assert!(false, "{}", s),
-    //     }
-    // }
+    #[test]
+    fn eval_while_using_rmd() {
+        /*
+         *   Test for remainder operator using while
+         *
+         *   x = 1
+         *   y = 1800
+         *   z = 0
+         *   while x*x <= y:
+         *       if y % x == 0:
+         *           if x % 2 == 0:
+         *               z = z + 1
+         *           if (y / x) % 2 == 0:
+         *               z = z + 1
+         *       x = x + 1
+         *
+         *   After processing 'x' must be 43
+         *   and 'z' must be 27
+         */
+
+        let env = HashMap::new();
+        let a1 = Assignment(String::from("x"), Box::new(CInt(1)));
+        let a2 = Assignment(String::from("y"), Box::new(CInt(1800)));
+        let a3 = Assignment(String::from("z"), Box::new(CInt(0)));
+        let a4 = Assignment(
+            String::from("z"),
+            Box::new(Add(Box::new(Var(String::from("z"))), Box::new(CInt(1)))),
+        );
+        let a5 = Assignment(
+            String::from("z"),
+            Box::new(Add(Box::new(Var(String::from("z"))), Box::new(CInt(1)))),
+        );
+        let a6 = Assignment(
+            String::from("x"),
+            Box::new(Add(Box::new(Var(String::from("x"))), Box::new(CInt(1)))),
+        );
+
+        let if_statement1 = IfThenElse(
+            Box::new(EQ(
+                Box::new(Rmd(Box::new(Var(String::from("x"))), Box::new(CInt(2)))),
+                Box::new(CInt(0)),
+            )),
+            Box::new(a4),
+            None,
+        );
+        let if_statement2 = IfThenElse(
+            Box::new(EQ(
+                Box::new(Rmd(
+                    Box::new(Div(
+                        Box::new(Var(String::from("y"))),
+                        Box::new(Var(String::from("x"))),
+                    )),
+                    Box::new(CInt(2)),
+                )),
+                Box::new(CInt(0)),
+            )),
+            Box::new(a5),
+            None,
+        );
+
+        let seq = Sequence(Box::new(if_statement1), Box::new(if_statement2));
+        let if_statement = IfThenElse(
+            Box::new(EQ(
+                Box::new(Rmd(
+                    Box::new(Var(String::from("y"))),
+                    Box::new(Var(String::from("x"))),
+                )),
+                Box::new(CInt(0)),
+            )),
+            Box::new(seq),
+            None,
+        );
+
+        let seq1 = Sequence(Box::new(if_statement), Box::new(a6));
+
+        let while_statement = While(
+            Box::new(LTE(
+                Box::new(Mul(
+                    Box::new(Var(String::from("x"))),
+                    Box::new(Var(String::from("x"))),
+                )),
+                Box::new(Var(String::from("y"))),
+            )),
+            Box::new(seq1),
+        );
+
+        let seq2 = Sequence(Box::new(Sequence(Box::new(a1), Box::new(a2))), Box::new(a3));
+
+        let program = Sequence(Box::new(seq2), Box::new(while_statement));
+
+        match execute(program, env) {
+            Ok(new_env) => {
+                assert_eq!(new_env.get("x"), Some(&CInt(43)));
+                assert_eq!(new_env.get("z"), Some(&CInt(27)));
+            }
+            Err(s) => assert!(false, "{}", s),
+        }
+    }
+
+    #[test]
+    fn eval_while_with_if() {
+        /*
+         *   Test for more complex while statement
+         *
+         *   x = 1
+         *   y = 16
+         *   z = 16
+         *   a = 0
+         *   while x <= y && a*a != z:
+         *       m = (x + y) / 2
+         *       if m*m <= z:
+         *          a = m
+         *          x = mid + 1
+         *       else:
+         *          y = mid - 1
+         *
+         *   After executing this program, 'x' must be 5,
+         *   'y' must be 7 and 'a' must be 4
+         */
+
+        let env = HashMap::new();
+
+        let a1 = Assignment(String::from("x"), Box::new(CInt(1)));
+        let a2 = Assignment(String::from("y"), Box::new(CInt(16)));
+        let a3 = Assignment(String::from("z"), Box::new(CInt(16)));
+        let a4 = Assignment(String::from("a"), Box::new(CInt(0)));
+        let a5 = Assignment(
+            String::from("m"),
+            Box::new(Div(
+                Box::new(Add(
+                    Box::new(Var(String::from("x"))),
+                    Box::new(Var(String::from("y"))),
+                )),
+                Box::new(CInt(2)),
+            )),
+        );
+        let a6 = Assignment(String::from("a"), Box::new(Var(String::from("m"))));
+        let a7 = Assignment(
+            String::from("x"),
+            Box::new(Add(Box::new(Var(String::from("m"))), Box::new(CInt(1)))),
+        );
+        let a8 = Assignment(
+            String::from("y"),
+            Box::new(Sub(Box::new(Var(String::from("m"))), Box::new(CInt(1)))),
+        );
+
+        let seq = Sequence(Box::new(a6), Box::new(a7));
+
+        let if_statement: Statement = IfThenElse(
+            Box::new(LTE(
+                Box::new(Mul(
+                    Box::new(Var(String::from("m"))),
+                    Box::new(Var(String::from("m"))),
+                )),
+                Box::new(Var(String::from("z"))),
+            )),
+            Box::new(seq),
+            Some(Box::new(a8)),
+        );
+
+        let while_statement = While(
+            Box::new(And(
+                Box::new(LTE(
+                    Box::new(Var(String::from("x"))),
+                    Box::new(Var(String::from("y"))),
+                )),
+                Box::new(Not(Box::new(EQ(
+                    Box::new(Mul(
+                        Box::new(Var(String::from("a"))),
+                        Box::new(Var(String::from("a"))),
+                    )),
+                    Box::new(Var(String::from("z"))),
+                )))),
+            )),
+            Box::new(Sequence(Box::new(a5), Box::new(if_statement))),
+        );
+
+        let seq1 = Sequence(
+            Box::new(a1),
+            Box::new(Sequence(
+                Box::new(a2),
+                Box::new(Sequence(Box::new(a3), Box::new(a4))),
+            )),
+        );
+
+        let program = Sequence(Box::new(seq1), Box::new(while_statement));
+
+        match execute(program, env) {
+            Ok(new_env) => {
+                assert_eq!(new_env.get("x"), Some(&CInt(5)));
+                assert_eq!(new_env.get("y"), Some(&CInt(7)));
+                assert_eq!(new_env.get("a"), Some(&CInt(4)));
+            }
+            Err(s) => assert!(false, "{}", s),
+        }
+    }
+
+    #[test]
+    fn eval_while_with_boolean() {
+        /*  Test for while statement using booleans
+         *
+         *   x = true
+         *   y = 1
+         *   while x:
+         *       if y > 1e9:
+         *           x = false
+         *       else:
+         *           y = y * 2
+         *
+         *   After executing this program 'y' must be equal 1073741824
+         *   and 'x' must be equal false
+         */
+
+        let env = HashMap::new();
+        let a1 = Assignment(String::from("x"), Box::new(CTrue));
+        let a2 = Assignment(String::from("y"), Box::new(CInt(1)));
+        let a3 = Assignment(String::from("x"), Box::new(CFalse));
+        let a4 = Assignment(
+            String::from("y"),
+            Box::new(Mul(Box::new(Var(String::from("y"))), Box::new(CInt(2)))),
+        );
+
+        let if_then_else_statement = IfThenElse(
+            Box::new(GT(
+                Box::new(Var(String::from("y"))),
+                Box::new(CInt(1000000000)),
+            )),
+            Box::new(a3),
+            Some(Box::new(a4)),
+        );
+
+        let while_statement = While(
+            Box::new(Var(String::from("x"))),
+            Box::new(if_then_else_statement),
+        );
+
+        let program = Sequence(
+            Box::new(a1),
+            Box::new(Sequence(Box::new(a2), Box::new(while_statement))),
+        );
+
+        match execute(program, env) {
+            Ok(new_env) => {
+                assert_eq!(new_env.get("x"), Some(&CFalse));
+                assert_eq!(new_env.get("y"), Some(&CInt(1073741824)));
+            }
+            Err(s) => assert!(false, "{}", s),
+        }
+    }
 
     #[test]
     fn eval_complex_sequence() {
         /*
          * Sequence with multiple assignments and expressions
          *
-         * > x: TInteger = 5
-         * > y: TInteger = 0
-         * > z: TInteger = 2 * x + 3
+         * > x = 5
+         * > y = 0
+         * > z = 2 * x + 3
          *
          * After executing, 'x' should be 5, 'y' should be 0, and 'z' should be 13.
          */
-
-        let env: Environment<EnvValue> = Environment::new();
-
-        let a1 = Assignment(String::from("x"), Box::new(CInt(5)), Some(TInteger));
-        let a2 = Assignment(String::from("y"), Box::new(CInt(0)), Some(TInteger));
+        let env = HashMap::new();
+
+        let a1 = Assignment(String::from("x"), Box::new(CInt(5)));
+        let a2 = Assignment(String::from("y"), Box::new(CInt(0)));
         let a3 = Assignment(
             String::from("z"),
             Box::new(Add(
                 Box::new(Mul(Box::new(CInt(2)), Box::new(Var(String::from("x"))))),
                 Box::new(CInt(3)),
             )),
-            Some(TInteger),
         );
 
         let program = Sequence(Box::new(a1), Box::new(Sequence(Box::new(a2), Box::new(a3))));
 
-        match execute(program, &env) {
-            Ok(ControlFlow::Continue(new_env)) => {
-                assert_eq!(
-                    new_env.search_frame("x".to_string()),
-                    Some(&EnvValue::Exp(CInt(5)))
-                );
-                assert_eq!(
-                    new_env.search_frame("y".to_string()),
-                    Some(&EnvValue::Exp(CInt(0)))
-                );
-                assert_eq!(
-                    new_env.search_frame("z".to_string()),
-                    Some(&EnvValue::Exp(CInt(13)))
-                );
-            }
-            Ok(ControlFlow::Return(_)) => assert!(false),
+        match execute(program, env) {
+            Ok(new_env) => {
+                assert_eq!(new_env.get("x"), Some(&CInt(5)));
+                assert_eq!(new_env.get("y"), Some(&CInt(0)));
+                assert_eq!(new_env.get("z"), Some(&CInt(13)));
+            }
             Err(s) => assert!(false, "{}", s),
         }
     }
-
-    #[test]
-    fn recursive_func_def_call() {
-        /*
-         * Test for a recursive function
-         *
-         * > def fibonacci(n: TInteger) -> TInteger:
-         * >    if n < 1:
-         * >        return 0
-         * >
-         * >    if n <= 2:
-         * >        return n - 1
-         * >
-         * >    return fibonacci(n - 1) + fibonacci(n - 2)
-         * >
-         * > fib: TInteger = fibonacci(10)
-         *
-         * After executing, 'fib' should be 34.
-         */
-
-        let env: Environment<EnvValue> = Environment::new();
-
-        let func = FuncDef(Function {
-            name: "fibonacci".to_string(),
-            kind: Some(TInteger),
-            params: Some(vec![("n".to_string(), TInteger)]),
-            body: Some(Box::new(Sequence(
-                Box::new(IfThenElse(
-                    Box::new(LT(Box::new(Var("n".to_string())), Box::new(CInt(1)))),
-                    Box::new(Return(Box::new(CInt(0)))),
-                    None,
-                )),
-                Box::new(Sequence(
-                    Box::new(IfThenElse(
-                        Box::new(LTE(Box::new(Var("n".to_string())), Box::new(CInt(2)))),
-                        Box::new(Return(Box::new(Sub(
-                            Box::new(Var("n".to_string())),
-                            Box::new(CInt(1)),
-                        )))),
-                        None,
-                    )),
-                    Box::new(Return(Box::new(Add(
-                        Box::new(FuncCall(
-                            "fibonacci".to_string(),
-                            vec![Sub(Box::new(Var("n".to_string())), Box::new(CInt(1)))],
-                        )),
-                        Box::new(FuncCall(
-                            "fibonacci".to_string(),
-                            vec![Sub(Box::new(Var("n".to_string())), Box::new(CInt(2)))],
-                        )),
-                    )))),
-                )),
-            ))),
-        });
-
-        let program = Sequence(
-            Box::new(func),
-            Box::new(Assignment(
-                "fib".to_string(),
-                Box::new(FuncCall("fibonacci".to_string(), vec![CInt(10)])),
-                Some(TInteger),
-            )),
-        );
-
-        match execute(program, &env) {
-            Ok(ControlFlow::Continue(new_env)) => assert_eq!(
-                new_env.search_frame("fib".to_string()),
-                Some(&EnvValue::Exp(CInt(34)))
-            ),
-            Ok(ControlFlow::Return(_)) => assert!(false),
-            Err(s) => assert!(false, "{}", s),
-        }
-    }
 }