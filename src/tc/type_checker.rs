--- conflicted
+++ resolved
@@ -26,9 +26,8 @@
         Expression::GT(l, r) => check_bin_relational_expression(*l, *r, env),
         Expression::LT(l, r) => check_bin_relational_expression(*l, *r, env),
         Expression::GTE(l, r) => check_bin_relational_expression(*l, *r, env),
-        Expression::LTE(l, r) => check_bin_boolean_expression(*l, *r, env),
+        Expression::LTE(l, r) => check_bin_relational_expression(*l, *r, env),
         Expression::Var(name) => check_var_name(name, env, false),
-
         Expression::COk(e) => check_result_ok(*e, env),
         Expression::CErr(e) => check_result_err(*e, env),
         Expression::CJust(e) => check_maybe_just(*e, env),
@@ -38,7 +37,6 @@
         Expression::Unwrap(e) => check_unwrap_type(*e, env),
         Expression::Propagate(e) => check_propagate_type(*e, env),
         Expression::FuncCall(name, args) => check_func_call(name, args, env),
-<<<<<<< HEAD
         Expression::Dict(entries) => check_dictionary(entries, env),
         Expression::DictMerge(var_exp, new_entries) => {
             check_dictionary_merge_expression(var_exp, new_entries, env)
@@ -46,9 +44,6 @@
         Expression::In(_, var_exp) => check_membership_expression(var_exp, env),
         Expression::NotIn(_, var_exp) => check_membership_expression(var_exp, env),
         _ => Err(String::from("not implemented yet")),
-=======
-        //_ => Err(String::from("not implemented yet")),
->>>>>>> e88d8269
     }
 }
 
