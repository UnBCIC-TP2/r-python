--- conflicted
+++ resolved
@@ -1,10 +1,8 @@
-<<<<<<< HEAD
 use crate::ir::ast::{Environment, Expression, Function, Name, Statement, Type, Type}; // Fixed imports
 use crate::tc::type_checker::check_stmt;
 use crate::HashMap;
-=======
 use std::collections::HashSet;
->>>>>>> e88d8269
+
 
 use crate::ir::ast::{Environment, Expression, Function, Name, Statement, TestEnvironment};
 
@@ -219,11 +217,8 @@
                 return propagate_error(opt.unwrap(), env);
             }
         }
-<<<<<<< HEAD
 
         _ => Err(String::from("not implemented yet")),
-=======
->>>>>>> e88d8269
     }
 }
 
@@ -752,7 +747,7 @@
     )
 }
 
-<<<<<<< HEAD
+
 fn meta(
     f: fn(Vec<EnvValue>) -> Result<EnvValue, String>,
     args: Vec<Expression>,
@@ -786,7 +781,9 @@
         EnvValue::Exp(Expression::CTrue) | EnvValue::Exp(Expression::CFalse) => Type::TBool,
         EnvValue::Func(_) => Type::TFunction,
         _ => unreachable!(),
-=======
+    }
+}
+
 fn eval_unwrap_expression(
     exp: Expression,
     env: &Environment<EnvValue>,
@@ -866,7 +863,6 @@
     match v {
         EnvValue::Exp(e) => Ok(EnvValue::Exp(Expression::CErr(Box::new(e)))),
         _ => Err(("Expression not recognized.".to_string(), None)),
->>>>>>> e88d8269
     }
 }
 
