--- conflicted
+++ resolved
@@ -2,9 +2,6 @@
 pub mod interpreter;
 pub mod ir;
 pub mod parser;
-<<<<<<< HEAD
-pub mod stdlib;
-=======
 pub mod prelude;
 pub mod pretty_print;
->>>>>>> bcf27e3f
+pub mod stdlib;