--- conflicted
+++ resolved
@@ -1,4 +1,5 @@
 use std::collections::HashMap;
+use std::collections::HashSet;
 use std::collections::HashSet;
 
 use crate::ir::ast::{Expression, Name, Statement};
@@ -66,17 +67,6 @@
         Expression::Disjunction(set1,set2)=>
         eval_disjunction_set(*set1,*set2,env),
 
-<<<<<<< HEAD
-=======
-        // Expression::Dict(elements)=> 
-        // eval_create_dict(elements, env),
-        // Expression::GetDict(dict, key)=> 
-        // eval_get_dict(*dict, *key, env),
-        // Expression::SetDict(dict, key, value)=> 
-        // eval_set_dict(*dict, *key, *value, env),
-        // Expression::RemoveDict(dict, key)=> 
-        // eval_remove_dict(*dict, *key, env),
->>>>>>> 077d4ec5
 
         Expression::Hash(elements)=> 
         eval_create_hash(elements, env),
@@ -128,6 +118,7 @@
             return Err(format!("Element {:?} is already in set", eval_elem));
         }
 
+        evaluated_elements.push(eval_elem);
         evaluated_elements.push(eval_elem);
     }
 
@@ -282,6 +273,11 @@
             return Ok(Expression::Set(updated_elements));
                 
             }
+            let mut updated_elements = elements.clone();
+            updated_elements.push(eval_new_element);
+            return Ok(Expression::Set(updated_elements));
+                
+            }
         _ => {
             return Err("Provided expression is not a list".to_string());
         }
@@ -297,6 +293,10 @@
             if elements.is_empty() {
                 return Ok(Expression::List(vec![eval_new_element]));
             }
+
+            let mut updated_elements = elements.clone();
+            updated_elements.insert(0,eval_new_element);
+            return Ok(Expression::List(updated_elements));
 
             let mut updated_elements = elements.clone();
             updated_elements.insert(0,eval_new_element);
@@ -409,6 +409,102 @@
         }
         _=> Err(String::from("First argument must be a list"))
     }
+}
+
+fn eval_union_set(set1:Expression, set2:Expression, env: &Environment)
+->Result<Expression,ErrorMessage>{
+
+    let set1_eval = eval(set1,&env)?;
+    let set2_eval = eval(set2,&env)?;
+
+    match(set1_eval, set2_eval){
+
+        (Expression::Set(vec1),
+        Expression::Set(vec2))=>{
+            let set1: HashSet<_> = vec1.into_iter().collect();
+            let set2: HashSet<_> = vec2.into_iter().collect();
+
+            // Aplicar a união dos conjuntos
+            let uniao: HashSet<_> = set1.union(&set2).cloned().collect();
+
+            // Converter de volta para Vec e retornar
+            Ok(Expression::Set(uniao.into_iter().collect()))
+        }
+        _=>Err(String::from("Expected two sets as arguments."))
+    }
+
+}
+
+fn eval_intersection_set(set1:Expression, set2:Expression, env: &Environment)
+->Result<Expression,ErrorMessage>{
+
+    let set1_eval = eval(set1,&env)?;
+    let set2_eval = eval(set2,&env)?;
+
+    match(set1_eval, set2_eval){
+
+        (Expression::Set(vec1),
+        Expression::Set(vec2))=>{
+            let set1: HashSet<_> = vec1.into_iter().collect();
+            let set2: HashSet<_> = vec2.into_iter().collect();
+
+            // Aplicar a interseção dos conjuntos
+            let intersecao: HashSet<_> = set1.intersection(&set2).cloned().collect();
+
+            // Converter de volta para Vec e retornar
+            Ok(Expression::Set(intersecao.into_iter().collect()))
+        }
+        _=>Err(String::from("Expected two sets as arguments."))
+    }
+
+}
+
+fn eval_difference_set(set1:Expression, set2:Expression, env: &Environment)
+->Result<Expression,ErrorMessage>{
+
+    let set1_eval = eval(set1,&env)?;
+    let set2_eval = eval(set2,&env)?;
+
+    match(set1_eval, set2_eval){
+
+        (Expression::Set(vec1),
+        Expression::Set(vec2))=>{
+            let set1: HashSet<_> = vec1.into_iter().collect();
+            let set2: HashSet<_> = vec2.into_iter().collect();
+
+            // Aplicar a diferença entre os elementos do conjunto um comparado com o conjunto dois
+            let diferenca: HashSet<_> = set1.difference(&set2).cloned().collect();
+
+            // Converter de volta para Vec e retornar
+            Ok(Expression::Set(diferenca.into_iter().collect()))
+        }
+        _=>Err(String::from("Expected two sets as arguments."))
+    }
+
+}
+
+fn eval_disjunction_set(set1:Expression, set2:Expression, env: &Environment)
+->Result<Expression,ErrorMessage>{
+
+    let set1_eval = eval(set1,&env)?;
+    let set2_eval = eval(set2,&env)?;
+
+    match(set1_eval, set2_eval){
+
+        (Expression::Set(vec1),
+        Expression::Set(vec2))=>{
+            let set1: HashSet<_> = vec1.into_iter().collect();
+            let set2: HashSet<_> = vec2.into_iter().collect();
+
+            // Aplicar a disjuncao dos conjuntos
+            let disjuncao: HashSet<_> = set1.symmetric_difference(&set2).cloned().collect();
+
+            // Converter de volta para Vec e retornar
+            Ok(Expression::Set(disjuncao.into_iter().collect()))
+        }
+        _=>Err(String::from("Expected two sets as arguments."))
+    }
+
 }
 
 fn eval_union_set(set1:Expression, set2:Expression, env: &Environment)
@@ -971,21 +1067,6 @@
         let result = eval(Expression::Disjunction(Box::new(not_a_set), Box::new(set)), &env);
         assert!(result.is_err());
     }
-<<<<<<< HEAD
-=======
-
-
-    // #[test]
-    // fn eval_create_dict_t() {
-    //     let elements = vec![
-    //         (Expression::CString("chave1".to_string()), Expression::CInt(10)),
-    //         (Expression::CString("chave2".to_string()), Expression::CInt(20)),
-    //     ];
-    
-    //     let result = eval_create_dict(Some(elements.clone()), &HashMap::new());
-    //     assert_eq!(result, Ok(Expression::Dict(Some(elements))));
-    // }
->>>>>>> 077d4ec5
     
     #[test]
     fn eval_create_hash_t() {
